//! Implements a socket that can change its communication path while in use, actively searching for the best way to communicate.
//!
//! Based on tailscale/wgengine/magicsock
//!
//! ### `DEV_RELAY_ONLY` env var:
//! When present at *compile time*, this env var will force all packets
//! to be sent over the relay connection, regardless of whether or
//! not we have a direct UDP address for the given node.
//!
//! The intended use is for testing the relay protocol inside the MagicSock
//! to ensure that we can rely on the relay to send packets when two nodes
//! are unable to find direct UDP connections to each other.
//!
//! This also prevent this node from attempting to hole punch and prevents it
//! from responding to any hole punching attempts. This node will still,
//! however, read any packets that come off the UDP sockets.

use std::{
    collections::{BTreeMap, HashMap},
    fmt::Display,
    io,
    net::{IpAddr, Ipv6Addr, SocketAddr},
    path::PathBuf,
    pin::Pin,
    sync::{
        atomic::{AtomicBool, AtomicU16, AtomicU64, Ordering},
        Arc,
    },
    task::{Context, Poll, Waker},
    time::{Duration, Instant},
};

use anyhow::{anyhow, Context as _, Result};
use bytes::Bytes;
use futures_lite::{FutureExt, Stream, StreamExt};
use iroh_base::key::NodeId;
use iroh_metrics::{inc, inc_by};
use quinn::AsyncUdpSocket;
use rand::{seq::SliceRandom, Rng, SeedableRng};
use smallvec::{smallvec, SmallVec};
use tokio::{
    sync::{self, mpsc, Mutex},
    task::JoinSet,
    time,
};
use tokio_util::sync::CancellationToken;
use tracing::{
    debug, error, error_span, info, info_span, instrument, trace, trace_span, warn, Instrument,
};
use url::Url;
use watchable::Watchable;

use crate::{
    disco::{self, SendAddr},
    discovery::Discovery,
    dns::DnsResolver,
    endpoint::NodeAddr,
    key::{PublicKey, SecretKey, SharedSecret},
    net::{interfaces, ip::LocalAddresses, netmon, IpFamily},
    netcheck, portmapper,
    relay::{RelayMap, RelayUrl},
    stun, AddrInfo,
};

use self::{
    metrics::Metrics as MagicsockMetrics,
    node_map::{NodeMap, PingAction, PingRole, SendPing},
    relay_actor::{RelayActor, RelayActorMessage, RelayReadResult},
    udp_conn::UdpConn,
};

mod metrics;
mod node_map;
mod relay_actor;
mod timer;
mod udp_conn;

pub use self::metrics::Metrics;
pub use self::node_map::{
    ConnectionType, ConnectionTypeStream, ControlMsg, DirectAddrInfo, NodeInfo as ConnectionInfo,
};
pub(super) use self::timer::Timer;
pub(crate) use node_map::Source;

/// How long we consider a STUN-derived endpoint valid for. UDP NAT mappings typically
/// expire at 30 seconds, so this is a few seconds shy of that.
const ENDPOINTS_FRESH_ENOUGH_DURATION: Duration = Duration::from_secs(27);

const HEARTBEAT_INTERVAL: Duration = Duration::from_secs(5);

/// How often to save node data.
const SAVE_NODES_INTERVAL: Duration = Duration::from_secs(30);

/// Maximum duration to wait for a netcheck report.
const NETCHECK_REPORT_TIMEOUT: Duration = Duration::from_secs(10);

/// Contains options for `MagicSock::listen`.
#[derive(derive_more::Debug)]
pub(crate) struct Options {
    /// The port to listen on.
    /// Zero means to pick one automatically.
    pub(crate) port: u16,

    /// Secret key for this node.
    pub(crate) secret_key: SecretKey,

    /// The [`RelayMap`] to use, leave empty to not use a relay server.
    pub(crate) relay_map: RelayMap,

    /// Path to store known nodes.
    pub(crate) nodes_path: Option<std::path::PathBuf>,

    /// Optional node discovery mechanism.
    pub(crate) discovery: Option<Box<dyn Discovery>>,

    /// A DNS resolver to use for resolving relay URLs.
    ///
    /// You can use [`crate::dns::default_resolver`] for a resolver that uses the system's DNS
    /// configuration.
    pub(crate) dns_resolver: DnsResolver,

    /// Proxy configuration.
    pub(crate) proxy_url: Option<Url>,

    /// Skip verification of SSL certificates from relay servers
    ///
    /// May only be used in tests.
    #[cfg(any(test, feature = "test-utils"))]
    pub(crate) insecure_skip_relay_cert_verify: bool,
}

impl Default for Options {
    fn default() -> Self {
        Options {
            port: 0,
            secret_key: SecretKey::generate(),
            relay_map: RelayMap::empty(),
            nodes_path: None,
            discovery: None,
            proxy_url: None,
            dns_resolver: crate::dns::default_resolver().clone(),
            #[cfg(any(test, feature = "test-utils"))]
            insecure_skip_relay_cert_verify: false,
        }
    }
}

/// Contents of a relay message. Use a SmallVec to avoid allocations for the very
/// common case of a single packet.
type RelayContents = SmallVec<[Bytes; 1]>;

/// Handle for [`MagicSock`].
///
/// Dereferences to [`MagicSock`], and handles closing.
#[derive(Clone, Debug, derive_more::Deref)]
pub(crate) struct Handle {
    #[deref(forward)]
    msock: Arc<MagicSock>,
    // Empty when closed
    actor_tasks: Arc<Mutex<JoinSet<()>>>,
}

/// Iroh connectivity layer.
///
/// This is responsible for routing packets to nodes based on node IDs, it will initially
/// route packets via a relay and transparently try and establish a node-to-node
/// connection and upgrade to it.  It will also keep looking for better connections as the
/// network details of both nodes change.
///
/// It is usually only necessary to use a single [`MagicSock`] instance in an application, it
/// means any QUIC endpoints on top will be sharing as much information about nodes as
/// possible.
#[derive(derive_more::Debug)]
pub(crate) struct MagicSock {
    actor_sender: mpsc::Sender<ActorMessage>,
    relay_actor_sender: mpsc::Sender<RelayActorMessage>,
    /// String representation of the node_id of this node.
    me: String,
    /// Proxy
    proxy_url: Option<Url>,

    /// Used for receiving relay messages.
    relay_recv_receiver: flume::Receiver<RelayRecvResult>,
    /// Stores wakers, to be called when relay_recv_ch receives new data.
    network_recv_wakers: parking_lot::Mutex<Option<Waker>>,
    network_send_wakers: Arc<parking_lot::Mutex<Option<Waker>>>,

    /// The DNS resolver to be used in this magicsock.
    dns_resolver: DnsResolver,

    /// Key for this node.
    secret_key: SecretKey,

    /// Cached version of the Ipv4 and Ipv6 addrs of the current connection.
    local_addrs: std::sync::RwLock<(SocketAddr, Option<SocketAddr>)>,

    /// Preferred port from `Options::port`; 0 means auto.
    port: AtomicU16,

    /// Close is in progress (or done)
    closing: AtomicBool,
    /// Close was called.
    closed: AtomicBool,
    /// If the last netcheck report, reports IPv6 to be available.
    ipv6_reported: Arc<AtomicBool>,

    /// None (or zero nodes) means relay is disabled.
    relay_map: RelayMap,
    /// Nearest relay node ID; 0 means none/unknown.
    my_relay: Watchable<Option<RelayUrl>>,
    /// Tracks the networkmap node entity for each node discovery key.
    node_map: NodeMap,
    /// UDP IPv4 socket
    pconn4: UdpConn,
    /// UDP IPv6 socket
    pconn6: Option<UdpConn>,
    /// Netcheck client
    net_checker: netcheck::Client,
    /// The state for an active DiscoKey.
    disco_secrets: DiscoSecrets,

    /// UDP disco (ping) queue
    udp_disco_sender: mpsc::Sender<(SocketAddr, PublicKey, disco::Message)>,

    /// Optional discovery service
    discovery: Option<Box<dyn Discovery>>,

    /// Our discovered endpoints
    endpoints: Watchable<DiscoveredEndpoints>,

    /// List of CallMeMaybe disco messages that should be sent out after the next endpoint update
    /// completes
    pending_call_me_maybes: parking_lot::Mutex<HashMap<PublicKey, RelayUrl>>,

    /// Indicates the update endpoint state.
    endpoints_update_state: EndpointUpdateState,

    /// Skip verification of SSL certificates from relay servers
    ///
    /// May only be used in tests.
    #[cfg(any(test, feature = "test-utils"))]
    insecure_skip_relay_cert_verify: bool,
}

impl MagicSock {
    /// Creates a magic [`MagicSock`] listening on [`Options::port`].
    pub(crate) async fn spawn(opts: Options) -> Result<Handle> {
        Handle::new(opts).await
    }

    /// Returns the relay node we are connected to, that has the best latency.
    ///
    /// If `None`, then we are not connected to any relay nodes.
    pub(crate) fn my_relay(&self) -> Option<RelayUrl> {
        self.my_relay.get()
    }

    /// Get the current proxy configuration.
    pub(crate) fn proxy_url(&self) -> Option<&Url> {
        self.proxy_url.as_ref()
    }

    /// Sets the relay node with the best latency.
    ///
    /// If we are not connected to any relay nodes, set this to `None`.
    fn set_my_relay(&self, my_relay: Option<RelayUrl>) -> Option<RelayUrl> {
        self.my_relay.replace(my_relay)
    }

    fn is_closing(&self) -> bool {
        self.closing.load(Ordering::Relaxed)
    }

    fn is_closed(&self) -> bool {
        self.closed.load(Ordering::SeqCst)
    }

    fn public_key(&self) -> PublicKey {
        self.secret_key.public()
    }

    /// Get the cached version of the Ipv4 and Ipv6 addrs of the current connection.
    pub(crate) fn local_addr(&self) -> (SocketAddr, Option<SocketAddr>) {
        *self.local_addrs.read().expect("not poisoned")
    }

    /// Returns `true` if we have at least one candidate address where we can send packets to.
    pub(crate) fn has_send_address(&self, node_key: PublicKey) -> bool {
        self.connection_info(node_key)
            .map(|info| info.has_send_address())
            .unwrap_or(false)
    }

    /// Retrieve connection information about nodes in the network.
    pub(crate) fn connection_infos(&self) -> Vec<ConnectionInfo> {
        self.node_map.node_infos(Instant::now())
    }

    /// Retrieve connection information about a node in the network.
    pub(crate) fn connection_info(&self, node_id: NodeId) -> Option<ConnectionInfo> {
        self.node_map.node_info(node_id)
    }

    /// Returns the direct addresses as a stream.
    ///
    /// The [`MagicSock`] continuously monitors the direct addresses, the network addresses
    /// it might be able to be contacted on, for changes.  Whenever changes are detected
    /// this stream will yield a new list of addresses.
    ///
    /// Upon the first creation on the [`MagicSock`] it may not yet have completed a first
    /// direct addresses discovery, in this case the first item of the stream will not be
    /// immediately available.  Once this first set of direct addresses are discovered the
    /// stream will always return the first set of addresses immediately, which are the most
    /// recently discovered addresses.
    ///
    /// To get the current direct addresses, drop the stream after the first item was
    /// received.
    pub(crate) fn direct_addresses(&self) -> DirectAddrsStream {
        DirectAddrsStream {
            initial: Some(self.endpoints.get()),
            inner: self.endpoints.watch().into_stream(),
        }
    }

    /// Watch for changes to the home relay.
    ///
    /// Note that this can be used to wait for the initial home relay to be known. If the home
    /// relay is known at this point, it will be the first item in the stream.
    pub(crate) fn watch_home_relay(&self) -> impl Stream<Item = RelayUrl> {
        let current = futures_lite::stream::iter(self.my_relay());
        let changes = self
            .my_relay
            .watch()
            .into_stream()
            .filter_map(|maybe_relay| maybe_relay);
        current.chain(changes)
    }

    /// Returns a stream that reports the [`ConnectionType`] we have to the
    /// given `node_id`.
    ///
    /// The `NodeMap` continuously monitors the `node_id`'s endpoint for
    /// [`ConnectionType`] changes, and sends the latest [`ConnectionType`]
    /// on the stream.
    ///
    /// The current [`ConnectionType`] will the the initial entry on the stream.
    ///
    /// # Errors
    ///
    /// Will return an error if there is no address information known about the
    /// given `node_id`.
    pub(crate) fn conn_type_stream(&self, node_id: NodeId) -> Result<ConnectionTypeStream> {
        self.node_map.conn_type_stream(node_id)
    }

    /// Returns the [`SocketAddr`] which can be used by the QUIC layer to dial this node.
    ///
    /// Note this is a user-facing API and does not wrap the [`SocketAddr`] in a
    /// [`QuicMappedAddr`] as we do internally.
    pub(crate) fn get_mapping_addr(&self, node_id: NodeId) -> Option<SocketAddr> {
        self.node_map
            .get_quic_mapped_addr_for_node_key(node_id)
            .map(|a| a.0)
    }

    /// Add addresses for a node to the magic socket's addresbook.
    #[instrument(skip_all, fields(me = %self.me))]
    pub fn add_node_addr(&self, mut addr: NodeAddr, source: node_map::Source) -> Result<()> {
        let my_addresses = self.endpoints.get().last_endpoints;
        let mut pruned = 0;
        for my_addr in my_addresses.into_iter().map(|ep| ep.addr) {
            if addr.info.direct_addresses.remove(&my_addr) {
                warn!(node_id=addr.node_id.fmt_short(), %my_addr, %source, "not adding our addr for node");
                pruned += 1;
            }
        }
        if !addr.info.is_empty() {
            self.node_map.add_node_addr(addr, source);
            Ok(())
        } else if pruned != 0 {
            Err(anyhow::anyhow!(
                "empty addressing info, {pruned} direct addresses have been pruned"
            ))
        } else {
            Err(anyhow::anyhow!("empty addressing info"))
        }
    }

    /// Updates our direct addresses.
    ///
    /// On a successful update, our address is published to discovery.
    pub(super) fn update_direct_addresses(&self, eps: Vec<DirectAddr>) {
        let updated = self.endpoints.update(DiscoveredEndpoints::new(eps)).is_ok();
        if updated {
            let eps = self.endpoints.read();
            eps.log_endpoint_change();
            self.node_map
                .on_direct_addr_discovered(eps.iter().map(|ep| ep.addr));
            self.publish_my_addr();
        }
    }

    /// Get a reference to the DNS resolver used in this [`MagicSock`].
    pub(crate) fn dns_resolver(&self) -> &DnsResolver {
        &self.dns_resolver
    }

    /// Reference to optional discovery service
    pub(crate) fn discovery(&self) -> Option<&dyn Discovery> {
        self.discovery.as_ref().map(Box::as_ref)
    }

    /// Call to notify the system of potential network changes.
    pub(crate) async fn network_change(&self) {
        self.actor_sender
            .send(ActorMessage::NetworkChange)
            .await
            .ok();
    }

    #[cfg(test)]
    async fn force_network_change(&self, is_major: bool) {
        self.actor_sender
            .send(ActorMessage::ForceNetworkChange(is_major))
            .await
            .ok();
    }

    fn normalized_local_addr(&self) -> io::Result<SocketAddr> {
        let (v4, v6) = self.local_addr();
        let addr = if let Some(v6) = v6 { v6 } else { v4 };
        Ok(addr)
    }

    fn create_io_poller(&self) -> Pin<Box<dyn quinn::UdpPoller>> {
        // To do this properly the MagicSock would need a registry of pollers.  For each
        // node we would look up the poller or create one.  Then on each try_send we can
        // look up the correct poller and configure it to poll the paths it needs.
        //
        // Note however that the current quinn impl calls UdpPoller::poll_writable()
        // **before** it calls try_send(), as opposed to how it is documented.  That is a
        // problem as we would not yet know the path that needs to be polled.  To avoid such
        // ambiguity the API could be changed to a .poll_send(&self, cx: &mut Context,
        // io_poller: Pin<&mut dyn UdpPoller>, transmit: &Transmit) -> Poll<io::Result<()>>
        // instead of the existing .try_send() because then we would have control over this.
        //
        // Right now however we have one single poller behaving the same for each
        // connection.  It checks all paths and only returns Poll::Ready if all are ready.
        let ipv4_poller = Arc::new(self.pconn4.clone()).create_io_poller();
        let ipv6_poller = self
            .pconn6
            .as_ref()
            .map(|sock| Arc::new(sock.clone()).create_io_poller());
        let relay_sender = self.relay_actor_sender.clone();
        Box::pin(IoPoller {
            ipv4_poller,
            ipv6_poller,
            relay_sender,
            relay_send_waker: self.network_send_wakers.clone(),
        })
    }

    /// Implementation for AsyncUdpSocket::try_send
    #[instrument(skip_all, fields(me = %self.me))]
    fn try_send(&self, transmit: &quinn_udp::Transmit) -> io::Result<()> {
        inc_by!(MagicsockMetrics, send_data, transmit.contents.len() as _);

        if self.is_closed() {
            inc_by!(
                MagicsockMetrics,
                send_data_network_down,
                transmit.contents.len() as _
            );
            return Err(io::Error::new(
                io::ErrorKind::NotConnected,
                "connection closed",
            ));
        }

        let dest = QuicMappedAddr(transmit.destination);
        trace!(
            dst = %dest,
            src = ?transmit.src_ip,
            len = %transmit.contents.len(),
            "sending",
        );
        let mut transmit = transmit.clone();
        match self
            .node_map
            .get_send_addrs(dest, self.ipv6_reported.load(Ordering::Relaxed))
        {
            Some((node_id, udp_addr, relay_url, msgs)) => {
                let mut pings_sent = false;
                // If we have pings to send, we *have* to send them out first.
                if !msgs.is_empty() {
                    if let Err(err) = self.try_send_ping_actions(msgs) {
                        warn!(
                            node = %node_id.fmt_short(),
                            "failed to handle ping actions: {err:#}",
                        );
                    }
                    pings_sent = true;
                }

                // if udp_addr.is_none() && relay_url.is_none() {
                //     // Handle no addresses being available
                //     warn!(node = %node_id.fmt_short(), "failed to send: no UDP or relay addr");
                //     return Err(io::Error::new(
                //         io::ErrorKind::NotConnected,
                //         "no UDP or relay address available for node",
                //     ));
                // }

                let mut udp_sent = false;
                let mut udp_error = None;
                let mut relay_sent = false;
                let mut relay_error = None;

                // send udp
                if let Some(addr) = udp_addr {
                    // rewrite target address
                    transmit.destination = addr;
                    match self.try_send_udp(addr, &transmit) {
                        Ok(()) => {
                            trace!(node = %node_id.fmt_short(), dst = %addr,
                                   "sent transmit over UDP");
                            udp_sent = true;
                            // TODO: record metrics?
                        }
                        Err(err) => {
                            error!(node = %node_id.fmt_short(), dst = %addr,
                                   "failed to send udp: {err:#}");
                            udp_error = Some(err);
                        }
                    }
                }

                // send relay
                if let Some(ref relay_url) = relay_url {
                    match self.try_send_relay(relay_url, node_id, split_packets(&transmit)) {
                        Ok(()) => {
                            relay_sent = true;
                        }
                        Err(err) => {
                            relay_error = Some(err);
                        }
                    }
                }

                if udp_addr.is_none() && relay_url.is_none() {
                    // Returning an error here would lock up the entire `Endpoint`.
                    //
                    // If we returned `Poll::Pending`, the waker driving the `poll_send`
                    // will never get woken up.
                    //
                    // Our best bet here is to log an error and return `Ok(())`.  In doing
                    // so, we are effectively dropping this transmit, by lying to QUIC and
                    // saying they were sent.  If we returned `Err(WouldBlock)` instead
                    // Quinn would loop to attempt to re-send this transmit, blocking other
                    // destinations.
                    //
                    // When `Quinn` gets no `ACK`s for those messages, the connection will
                    // eventually timeout.
                    error!(node = %node_id.fmt_short(), "failed to send: no UDP or relay addr");
                    return Ok(());
                }
                let udp_pending = udp_error
                    .as_ref()
                    .map(|err| err.kind() == io::ErrorKind::WouldBlock)
                    .unwrap_or_default();
                let relay_pending = relay_error
                    .as_ref()
                    .map(|err| err.kind() == io::ErrorKind::WouldBlock)
                    .unwrap_or_default();
                if udp_pending && relay_pending {
                    // Handle backpressure.
                    return Err(io::Error::new(io::ErrorKind::WouldBlock, "pending"));
                }

                if !relay_sent && !udp_sent && !pings_sent {
                    // Returning an error here would kill the Quinn EndpointDriver and lock
                    // up the entire Endpoint.  Instead, log an error and return
                    // `Err(WouldBlock)`, the connection will timeout.
                    let err = udp_error.unwrap_or_else(|| {
                        io::Error::new(
                            io::ErrorKind::WouldBlock,
                            "no UDP or relay address available for node",
                        )
                    });
                    error!(node = %node_id.fmt_short(), "{err:?}");
                    return Err(err);
                }

                trace!(
                    node = %node_id.fmt_short(),
                    send_udp = ?udp_addr,
                    send_relay = ?relay_url,
                    "sent transmit",
                );
                Ok(())
            }
            None => {
<<<<<<< HEAD
                error!(%dest, "no endpoint for mapped address");
                Err(io::Error::new(
                    io::ErrorKind::WouldBlock,
                    "trying to send to unknown endpoint",
                ))
=======
                // Returning an error here would lock up the entire `Endpoint`.
                //
                // If we returned `Poll::Pending`, the waker driving the `poll_send` will never get woken up.
                //
                // Our best bet here is to log an error and return `Poll::Ready(Ok(n))`.
                //
                // `n` is the number of consecutive transmits in this batch that are meant for the same destination (a destination that we have no node state for, and so we can never actually send).
                //
                // When we return `Poll::Ready(Ok(n))`, we are effectively dropping those n messages, by lying to QUIC and saying they were sent.
                // (If we returned `Poll::Ready(Ok(0))` instead, QUIC would loop to attempt to re-send those messages, blocking other traffic.)
                //
                // When `QUIC` gets no `ACK`s for those messages, the connection will eventually timeout.
                error!(dst=%dest, "no node_state for mapped address");
                Poll::Ready(Ok(n))
>>>>>>> b34587fd
            }
        }
    }

    fn try_send_relay(
        &self,
        url: &RelayUrl,
        node: NodeId,
        contents: RelayContents,
    ) -> io::Result<()> {
        trace!(
            node = %node.fmt_short(),
            relay_url = %url,
            count = contents.len(),
            len = contents.iter().map(|c| c.len()).sum::<usize>(),
            "send relay",
        );
        let msg = RelayActorMessage::Send {
            url: url.clone(),
            contents,
            peer: node,
        };
        match self.relay_actor_sender.try_send(msg) {
            Ok(_) => {
                trace!(node = %node.fmt_short(), relay_url = %url,
                       "send relay: message queued");
                Ok(())
            }
            Err(mpsc::error::TrySendError::Closed(_)) => {
                warn!(node = %node.fmt_short(), relay_url = %url,
                      "send relay: message dropped, channel to actor is closed");
                Err(io::Error::new(
                    io::ErrorKind::ConnectionReset,
                    "channel to actor is closed",
                ))
            }
            Err(mpsc::error::TrySendError::Full(_)) => {
                warn!(node = %node.fmt_short(), relay_url = %url,
                      "send relay: message dropped, channel to actor is full");
                Err(io::Error::new(
                    io::ErrorKind::WouldBlock,
                    "channel to actor is full",
                ))
            }
        }
    }

    fn try_send_udp(&self, addr: SocketAddr, transmit: &quinn_udp::Transmit) -> io::Result<()> {
        let conn = self.conn_for_addr(addr)?;
        conn.try_send(transmit)?;
        let total_bytes: u64 = transmit.contents.len() as u64;
        if addr.is_ipv6() {
            inc_by!(MagicsockMetrics, send_ipv6, total_bytes);
        } else {
            inc_by!(MagicsockMetrics, send_ipv4, total_bytes);
        }
        Ok(())
    }

    fn conn_for_addr(&self, addr: SocketAddr) -> io::Result<&UdpConn> {
        let sock = match addr {
            SocketAddr::V4(_) => &self.pconn4,
            SocketAddr::V6(_) => self
                .pconn6
                .as_ref()
                .ok_or(io::Error::new(io::ErrorKind::Other, "no IPv6 connection"))?,
        };
        Ok(sock)
    }

    /// NOTE: Receiving on a [`Self::closed`] socket will return [`Poll::Pending`] indefinitely.
    #[instrument(skip_all, fields(me = %self.me))]
    fn poll_recv(
        &self,
        cx: &mut Context,
        bufs: &mut [io::IoSliceMut<'_>],
        metas: &mut [quinn_udp::RecvMeta],
    ) -> Poll<io::Result<usize>> {
        // FIXME: currently ipv4 load results in ipv6 traffic being ignored
        debug_assert_eq!(bufs.len(), metas.len(), "non matching bufs & metas");
        if self.is_closed() {
            return Poll::Pending;
        }

        // order of polling is: UDPv4, UDPv6, relay
        let (msgs, from_ipv4) = match self.pconn4.poll_recv(cx, bufs, metas)? {
            Poll::Pending | Poll::Ready(0) => match &self.pconn6 {
                Some(conn) => match conn.poll_recv(cx, bufs, metas)? {
                    Poll::Pending | Poll::Ready(0) => {
                        return self.poll_recv_relay(cx, bufs, metas);
                    }
                    Poll::Ready(n) => (n, false),
                },
                None => {
                    return self.poll_recv_relay(cx, bufs, metas);
                }
            },
            Poll::Ready(n) => (n, true),
        };

        let dst_ip = self.normalized_local_addr().ok().map(|addr| addr.ip());

        let mut quic_packets_total = 0;

        for (meta, buf) in metas.iter_mut().zip(bufs.iter_mut()).take(msgs) {
            let mut start = 0;
            let mut is_quic = false;
            let mut quic_packets_count = 0;

            // find disco and stun packets and forward them to the actor
            loop {
                let end = start + meta.stride;
                if end > meta.len {
                    break;
                }
                let packet = &buf[start..end];
                let packet_is_quic = if stun::is(packet) {
                    trace!(src = %meta.addr, len = %meta.stride, "UDP recv: stun packet");
                    let packet2 = Bytes::copy_from_slice(packet);
                    self.net_checker.receive_stun_packet(packet2, meta.addr);
                    false
                } else if let Some((sender, sealed_box)) = disco::source_and_box(packet) {
                    // Disco?
                    trace!(src = %meta.addr, len = %meta.stride, "UDP recv: disco packet");
                    self.handle_disco_message(
                        sender,
                        sealed_box,
                        DiscoMessageSource::Udp(meta.addr),
                    );
                    false
                } else {
                    trace!(src = %meta.addr, len = %meta.stride, "UDP recv: quic packet");
                    if from_ipv4 {
                        inc_by!(MagicsockMetrics, recv_data_ipv4, buf.len() as _);
                    } else {
                        inc_by!(MagicsockMetrics, recv_data_ipv6, buf.len() as _);
                    }
                    true
                };

                if packet_is_quic {
                    quic_packets_count += 1;
                    is_quic = true;
                } else {
                    // overwrite the first byte of the packets with zero.
                    // this makes quinn reliably and quickly ignore the packet as long as
                    // [`quinn::EndpointConfig::grease_quic_bit`] is set to `false`
                    // (which we always do in Endpoint::bind).
                    buf[start] = 0u8;
                }
                start = end;
            }

            if is_quic {
                // remap addr
                match self.node_map.receive_udp(meta.addr) {
                    None => {
                        warn!(src = ?meta.addr, count = %quic_packets_count, len = meta.len, "UDP recv quic packets: no node state found, skipping");
                        // if we have no node state for the from addr, set len to 0 to make quinn skip the buf completely.
                        meta.len = 0;
                    }
                    Some((node_id, quic_mapped_addr)) => {
                        trace!(src = ?meta.addr, node = %node_id.fmt_short(), count = %quic_packets_count, len = meta.len, "UDP recv quic packets");
                        quic_packets_total += quic_packets_count;
                        meta.addr = quic_mapped_addr.0;
                    }
                }
            } else {
                // if there is no non-stun,non-disco packet in the chunk, set len to zero to make
                // quinn skip the buf completely.
                meta.len = 0;
            }
            // Normalize local_ip
            meta.dst_ip = dst_ip;
        }

        if quic_packets_total > 0 {
            inc_by!(MagicsockMetrics, recv_datagrams, quic_packets_total as _);
            trace!("UDP recv: {} packets", quic_packets_total);
        }

        Poll::Ready(Ok(msgs))
    }

    #[instrument(skip_all, fields(name = %self.me))]
    fn poll_recv_relay(
        &self,
        cx: &mut Context,
        bufs: &mut [io::IoSliceMut<'_>],
        metas: &mut [quinn_udp::RecvMeta],
    ) -> Poll<io::Result<usize>> {
        let mut num_msgs = 0;
        for (buf_out, meta_out) in bufs.iter_mut().zip(metas.iter_mut()) {
            if self.is_closed() {
                break;
            }
            match self.relay_recv_receiver.try_recv() {
                Err(flume::TryRecvError::Empty) => {
                    self.network_recv_wakers.lock().replace(cx.waker().clone());
                    break;
                }
                Err(flume::TryRecvError::Disconnected) => {
                    return Poll::Ready(Err(io::Error::new(
                        io::ErrorKind::NotConnected,
                        "connection closed",
                    )));
                }
                Ok(Err(err)) => return Poll::Ready(Err(err)),
                Ok(Ok((node_id, meta, bytes))) => {
                    inc_by!(MagicsockMetrics, recv_data_relay, bytes.len() as _);
                    trace!(src = %meta.addr, node = %node_id.fmt_short(), count = meta.len / meta.stride, len = meta.len, "recv quic packets from relay");
                    buf_out[..bytes.len()].copy_from_slice(&bytes);
                    *meta_out = meta;
                    num_msgs += 1;
                }
            }
        }

        // If we have any msgs to report, they are in the first `num_msgs_total` slots
        if num_msgs > 0 {
            inc_by!(MagicsockMetrics, recv_datagrams, num_msgs as _);
            Poll::Ready(Ok(num_msgs))
        } else {
            Poll::Pending
        }
    }

    /// Handles a discovery message.
    #[instrument("disco_in", skip_all, fields(node = %sender.fmt_short(), %src))]
    fn handle_disco_message(&self, sender: PublicKey, sealed_box: &[u8], src: DiscoMessageSource) {
        trace!("handle_disco_message start");
        if self.is_closed() {
            return;
        }

        // We're now reasonably sure we're expecting communication from
        // this node, do the heavy crypto lifting to see what they want.
        let dm = match self.disco_secrets.unseal_and_decode(
            &self.secret_key,
            sender,
            sealed_box.to_vec(),
        ) {
            Ok(dm) => dm,
            Err(DiscoBoxError::Open(err)) => {
                warn!(?err, "failed to open disco box");
                inc!(MagicsockMetrics, recv_disco_bad_key);
                return;
            }
            Err(DiscoBoxError::Parse(err)) => {
                // Couldn't parse it, but it was inside a correctly
                // signed box, so just ignore it, assuming it's from a
                // newer version of Tailscale that we don't
                // understand. Not even worth logging about, lest it
                // be too spammy for old clients.

                inc!(MagicsockMetrics, recv_disco_bad_parse);
                debug!(?err, "failed to parse disco message");
                return;
            }
        };

        if src.is_relay() {
            inc!(MagicsockMetrics, recv_disco_relay);
        } else {
            inc!(MagicsockMetrics, recv_disco_udp);
        }

        let span = trace_span!("handle_disco", ?dm);
        let _guard = span.enter();
        trace!("receive disco message");
        match dm {
            disco::Message::Ping(ping) => {
                inc!(MagicsockMetrics, recv_disco_ping);
                self.handle_ping(ping, &sender, src);
            }
            disco::Message::Pong(pong) => {
                inc!(MagicsockMetrics, recv_disco_pong);
                self.node_map.handle_pong(sender, &src, pong);
            }
            disco::Message::CallMeMaybe(cm) => {
                inc!(MagicsockMetrics, recv_disco_call_me_maybe);
                if !matches!(src, DiscoMessageSource::Relay { .. }) {
                    warn!("call-me-maybe packets should only come via relay");
                    return;
                };
                let ping_actions = self.node_map.handle_call_me_maybe(sender, cm);
                for action in ping_actions {
                    match action {
                        PingAction::SendCallMeMaybe { .. } => {
                            warn!("Unexpected CallMeMaybe as response of handling a CallMeMaybe");
                        }
                        PingAction::SendPing(ping) => {
                            self.send_ping_queued(ping);
                        }
                    }
                }
            }
        }
        trace!("disco message handled");
    }

    /// Handle a ping message.
    fn handle_ping(&self, dm: disco::Ping, sender: &PublicKey, src: DiscoMessageSource) {
        // Insert the ping into the node map, and return whether a ping with this tx_id was already
        // received.
        let addr: SendAddr = src.clone().into();
        let handled = self.node_map.handle_ping(*sender, addr.clone(), dm.tx_id);
        match handled.role {
            PingRole::Duplicate => {
                debug!(%src, tx = %hex::encode(dm.tx_id), "received ping: path already confirmed, skip");
                return;
            }
            PingRole::LikelyHeartbeat => {}
            PingRole::NewPath => {
                debug!(%src, tx = %hex::encode(dm.tx_id), "received ping: new path");
            }
            PingRole::Reactivate => {
                debug!(%src, tx = %hex::encode(dm.tx_id), "received ping: path active");
            }
        }

        // Send a pong.
        debug!(tx = %hex::encode(dm.tx_id), %addr, dstkey = %sender.fmt_short(),
               "sending pong");
        let pong = disco::Message::Pong(disco::Pong {
            tx_id: dm.tx_id,
            ping_observed_addr: addr.clone(),
        });

        if !self.send_disco_message_queued(addr.clone(), *sender, pong) {
            warn!(%addr, "failed to queue pong");
        }

        if let Some(ping) = handled.needs_ping_back {
            debug!(
                %addr,
                dstkey = %sender.fmt_short(),
                "sending direct ping back",
            );
            self.send_ping_queued(ping);
        }
    }

    fn encode_disco_message(&self, dst_key: PublicKey, msg: &disco::Message) -> Bytes {
        self.disco_secrets
            .encode_and_seal(&self.secret_key, dst_key, msg)
    }

    fn send_ping_queued(&self, ping: SendPing) {
        let SendPing {
            id,
            dst,
            dst_node,
            tx_id,
            purpose,
        } = ping;
        let msg = disco::Message::Ping(disco::Ping {
            tx_id,
            node_key: self.public_key(),
        });
        let sent = match dst {
            SendAddr::Udp(addr) => self
                .udp_disco_sender
                .try_send((addr, dst_node, msg))
                .is_ok(),
            SendAddr::Relay(ref url) => self.send_disco_message_relay(url, dst_node, msg),
        };
        if sent {
            let msg_sender = self.actor_sender.clone();
            trace!(%dst, tx = %hex::encode(tx_id), ?purpose, "ping sent (queued)");
            self.node_map
                .notify_ping_sent(id, dst, tx_id, purpose, msg_sender);
        } else {
            warn!(dst = ?dst, tx = %hex::encode(tx_id), ?purpose, "failed to send ping: queues full");
        }
    }

    /// Tries to send the ping actions.
    ///
    /// Note that on failure the (remaining) ping actions are simply dropped.  That's bad!
    /// The Endpoint will think a full ping was done and not request a new full-ping for a
    /// while.  We should probably be buffering the pings.
    fn try_send_ping_actions(&self, msgs: Vec<PingAction>) -> io::Result<()> {
        for msg in msgs {
            // Abort sending as soon as we know we are shutting down.
            if self.is_closing() || self.is_closed() {
                return Ok(());
            }
            match msg {
                PingAction::SendCallMeMaybe {
                    ref relay_url,
                    dst_node,
                } => {
                    self.send_or_queue_call_me_maybe(relay_url, dst_node);
                }
                PingAction::SendPing(ping) => {
                    self.try_send_ping(ping)?;
                }
            }
        }
        Ok(())
    }

    /// Send a disco message. UDP messages will be queued.
    ///
    /// If `dst` is [`SendAddr::Relay`], the message will be pushed into the relay client channel.
    /// If `dst` is [`SendAddr::Udp`], the message will be pushed into the udp disco send channel.
    ///
    /// Returns true if the channel had capacity for the message, and false if the message was
    /// dropped.
    fn send_disco_message_queued(
        &self,
        dst: SendAddr,
        dst_key: PublicKey,
        msg: disco::Message,
    ) -> bool {
        match dst {
            SendAddr::Udp(addr) => self.udp_disco_sender.try_send((addr, dst_key, msg)).is_ok(),
            SendAddr::Relay(ref url) => self.send_disco_message_relay(url, dst_key, msg),
        }
    }

    /// Send a disco message. UDP messages will be polled to send directly on the UDP socket.
    fn try_send_disco_message(
        &self,
        dst: SendAddr,
        dst_key: PublicKey,
        msg: disco::Message,
    ) -> io::Result<()> {
        match dst {
            SendAddr::Udp(addr) => {
                self.try_send_disco_message_udp(addr, dst_key, &msg)?;
            }
            SendAddr::Relay(ref url) => {
                self.send_disco_message_relay(url, dst_key, msg);
            }
        }
        Ok(())
    }

    fn send_disco_message_relay(
        &self,
        url: &RelayUrl,
        dst_key: PublicKey,
        msg: disco::Message,
    ) -> bool {
        debug!(node = %dst_key.fmt_short(), %url, %msg, "send disco message (relay)");
        let pkt = self.encode_disco_message(dst_key, &msg);
        inc!(MagicsockMetrics, send_disco_relay);
        match self.try_send_relay(url, dst_key, smallvec![pkt]) {
            Ok(()) => {
                inc!(MagicsockMetrics, sent_disco_relay);
                disco_message_sent(&msg);
                true
            }
            Err(_) => false,
        }
    }

    async fn send_disco_message_udp(
        &self,
        dst: SocketAddr,
        dst_node: NodeId,
        msg: &disco::Message,
    ) -> io::Result<()> {
        futures_lite::future::poll_fn(move |cx| {
            loop {
                match self.try_send_disco_message_udp(dst, dst_node, msg) {
                    Ok(()) => return Poll::Ready(Ok(())),
                    Err(err) if err.kind() == io::ErrorKind::WouldBlock => {
                        // This is the socket .try_send_disco_message_udp used.
                        let sock = self.conn_for_addr(dst)?;
                        let sock = Arc::new(sock.clone());
                        let mut poller = sock.create_io_poller();
                        match poller.as_mut().poll_writable(cx)? {
                            Poll::Ready(()) => continue,
                            Poll::Pending => return Poll::Pending,
                        }
                    }
                    Err(err) => return Poll::Ready(Err(err)),
                }
            }
        })
        .await
    }

    fn try_send_disco_message_udp(
        &self,
        dst: SocketAddr,
        dst_node: NodeId,
        msg: &disco::Message,
    ) -> std::io::Result<()> {
        trace!(%dst, %msg, "send disco message (UDP)");
        if self.is_closed() {
            return Err(io::Error::new(
                io::ErrorKind::NotConnected,
                "connection closed",
            ));
        }
        // TODO: possibly change this to return bytes directly.
        let pkt = self.encode_disco_message(dst_node, msg);
        // TODO: These metrics will be wrong with the poll impl
        // Also - do we need it? I'd say the `sent_disco_udp` below is enough.
        inc!(MagicsockMetrics, send_disco_udp);
        let transmit = quinn_udp::Transmit {
            destination: dst,
            contents: &pkt,
            ecn: None,
            segment_size: None,
            src_ip: None, // TODO
        };
        let sent = self.try_send_udp(dst, &transmit);
        match sent {
            Ok(()) => {
                trace!(%dst, node = %dst_node.fmt_short(), %msg, "sent disco message");
                inc!(MagicsockMetrics, sent_disco_udp);
                disco_message_sent(msg);
                Ok(())
            }
            Err(err) => {
                warn!(%dst, node = %dst_node.fmt_short(), ?msg, ?err,
                      "failed to send disco message");
                Err(err)
            }
        }
    }

    #[instrument(skip_all)]
    async fn handle_ping_actions(&mut self, msgs: Vec<PingAction>) {
        // TODO: This used to make sure that all ping actions are sent.  Though on the
        // poll_send/try_send path we also do fire-and-forget.  try_send_ping_actions()
        // really should store any unsent pings on the Inner and send them at the next
        // possible time.
        if let Err(err) = self.try_send_ping_actions(msgs) {
            warn!("Not all ping actions were sent: {err:#}");
        }
    }

    fn try_send_ping(&self, ping: SendPing) -> io::Result<()> {
        let SendPing {
            id,
            dst,
            dst_node,
            tx_id,
            purpose,
        } = ping;
        let msg = disco::Message::Ping(disco::Ping {
            tx_id: tx_id,
            node_key: self.public_key(),
        });
        self.try_send_disco_message(dst.clone(), dst_node, msg)?;
        debug!(%dst, tx = %hex::encode(tx_id), ?purpose, "ping sent (polled)");
        let msg_sender = self.actor_sender.clone();
        self.node_map
            .notify_ping_sent(id, dst.clone(), tx_id, purpose, msg_sender);
        Ok(())
    }

    fn poll_send_relay(
        &self,
        url: &RelayUrl,
        node: PublicKey,
        contents: RelayContents,
    ) -> Poll<bool> {
        trace!(node = %node.fmt_short(), relay_url = %url, count = contents.len(), len = contents.iter().map(|c| c.len()).sum::<usize>(), "send relay");
        let msg = RelayActorMessage::Send {
            url: url.clone(),
            contents,
            peer: node,
        };
        match self.relay_actor_sender.try_send(msg) {
            Ok(_) => {
                trace!(node = %node.fmt_short(), relay_url = %url, "send relay: message queued");
                Poll::Ready(true)
            }
            Err(mpsc::error::TrySendError::Closed(_)) => {
                warn!(node = %node.fmt_short(), relay_url = %url, "send relay: message dropped, channel to actor is closed");
                Poll::Ready(false)
            }
            Err(mpsc::error::TrySendError::Full(_)) => {
                warn!(node = %node.fmt_short(), relay_url = %url, "send relay: message dropped, channel to actor is full");
                Poll::Pending
            }
        }
    }

    fn send_queued_call_me_maybes(&self) {
        let msg = self.endpoints.read().to_call_me_maybe_message();
        let msg = disco::Message::CallMeMaybe(msg);
        for (public_key, url) in self.pending_call_me_maybes.lock().drain() {
            if !self.send_disco_message_relay(&url, public_key, msg.clone()) {
                warn!(node = %public_key.fmt_short(), "relay channel full, dropping call-me-maybe");
            }
        }
    }

    fn send_or_queue_call_me_maybe(&self, url: &RelayUrl, dst_key: PublicKey) {
        let endpoints = self.endpoints.read();
        if endpoints.fresh_enough() {
            let msg = endpoints.to_call_me_maybe_message();
            let msg = disco::Message::CallMeMaybe(msg);
            if !self.send_disco_message_relay(url, dst_key, msg) {
                warn!(dstkey = %dst_key.fmt_short(), relayurl = ?url,
                      "relay channel full, dropping call-me-maybe");
            } else {
                debug!(dstkey = %dst_key.fmt_short(), relayurl = ?url, "call-me-maybe sent");
            }
        } else {
            self.pending_call_me_maybes
                .lock()
                .insert(dst_key, url.clone());
            debug!(
                last_refresh_ago = ?endpoints.last_endpoints_time.map(|x| x.elapsed()),
                "want call-me-maybe but endpoints stale; queuing after restun",
            );
            self.re_stun("refresh-for-peering");
        }
    }

    /// Triggers an address discovery. The provided why string is for debug logging only.
    #[instrument(skip_all, fields(me = %self.me))]
    fn re_stun(&self, why: &'static str) {
        debug!("re_stun: {}", why);
        inc!(MagicsockMetrics, re_stun_calls);
        self.endpoints_update_state.schedule_run(why);
    }

    /// Publishes our address to a discovery service, if configured.
    ///
    /// Called whenever our addresses or home relay node changes.
    fn publish_my_addr(&self) {
        if let Some(ref discovery) = self.discovery {
            let eps = self.endpoints.read();
            let relay_url = self.my_relay();
            let direct_addresses = eps.iter().map(|ep| ep.addr).collect();
            let info = AddrInfo {
                relay_url,
                direct_addresses,
            };
            discovery.publish(&info);
        }
    }
}

#[derive(Clone, Debug)]
enum DiscoMessageSource {
    Udp(SocketAddr),
    Relay { url: RelayUrl, key: PublicKey },
}

impl Display for DiscoMessageSource {
    fn fmt(&self, f: &mut std::fmt::Formatter) -> std::fmt::Result {
        match self {
            Self::Udp(addr) => write!(f, "Udp({addr})"),
            Self::Relay { ref url, key } => write!(f, "Relay({url}, {})", key.fmt_short()),
        }
    }
}

impl From<DiscoMessageSource> for SendAddr {
    fn from(value: DiscoMessageSource) -> Self {
        match value {
            DiscoMessageSource::Udp(addr) => SendAddr::Udp(addr),
            DiscoMessageSource::Relay { url, .. } => SendAddr::Relay(url),
        }
    }
}

impl From<&DiscoMessageSource> for SendAddr {
    fn from(value: &DiscoMessageSource) -> Self {
        match value {
            DiscoMessageSource::Udp(addr) => SendAddr::Udp(*addr),
            DiscoMessageSource::Relay { url, .. } => SendAddr::Relay(url.clone()),
        }
    }
}

impl DiscoMessageSource {
    fn is_relay(&self) -> bool {
        matches!(self, DiscoMessageSource::Relay { .. })
    }
}

/// Manages currently running endpoint updates, aka netcheck runs.
///
/// Invariants:
/// - only one endpoint update must be running at a time
/// - if an update is scheduled while another one is running, remember that
///   and start a new one when the current one has finished
#[derive(Debug)]
struct EndpointUpdateState {
    /// If running, set to the reason for the currently the update.
    running: sync::watch::Sender<Option<&'static str>>,
    /// If set, this means we will start a new endpoint update state as soon as the current one
    /// is finished.
    want_update: parking_lot::Mutex<Option<&'static str>>,
}

impl EndpointUpdateState {
    fn new() -> Self {
        let (running, _) = sync::watch::channel(None);
        EndpointUpdateState {
            running,
            want_update: Default::default(),
        }
    }

    /// Schedules a new run, either starting it immediately if none is running or
    /// scheduling it for later.
    fn schedule_run(&self, why: &'static str) {
        if self.is_running() {
            let _ = self.want_update.lock().insert(why);
        } else {
            self.run(why);
        }
    }

    /// Returns `true` if an update is currently in progress.
    fn is_running(&self) -> bool {
        self.running.borrow().is_some()
    }

    /// Trigger a new run.
    fn run(&self, why: &'static str) {
        self.running.send(Some(why)).ok();
    }

    /// Clears the current running state.
    fn finish_run(&self) {
        self.running.send(None).ok();
    }

    /// Returns the next update, if one is set.
    fn next_update(&self) -> Option<&'static str> {
        self.want_update.lock().take()
    }
}

impl Handle {
    /// Creates a magic [`MagicSock`] listening on [`Options::port`].
    async fn new(opts: Options) -> Result<Self> {
        let me = opts.secret_key.public().fmt_short();
        if crate::util::relay_only_mode() {
            warn!(
                "creating a MagicSock that will only send packets over a relay relay connection."
            );
        }

        Self::with_name(me.clone(), opts)
            .instrument(error_span!("magicsock", %me))
            .await
    }

    async fn with_name(me: String, opts: Options) -> Result<Self> {
        let port_mapper = portmapper::Client::default();

        let Options {
            port,
            secret_key,
            relay_map,
            discovery,
            nodes_path,
            dns_resolver,
            proxy_url,
            #[cfg(any(test, feature = "test-utils"))]
            insecure_skip_relay_cert_verify,
        } = opts;

        let nodes_path = match nodes_path {
            Some(path) => {
                let path = path.canonicalize().unwrap_or(path);
                let parent = path.parent().ok_or_else(|| {
                    anyhow::anyhow!("no parent directory found for '{}'", path.display())
                })?;
                tokio::fs::create_dir_all(&parent).await?;
                Some(path)
            }
            None => None,
        };

        let (relay_recv_sender, relay_recv_receiver) = flume::bounded(128);

        let (pconn4, pconn6) = bind(port)?;
        let port = pconn4.port();

        // NOTE: we can end up with a zero port if `std::net::UdpSocket::socket_addr` fails
        match port.try_into() {
            Ok(non_zero_port) => {
                port_mapper.update_local_port(non_zero_port);
            }
            Err(_zero_port) => debug!("Skipping port mapping with zero local port"),
        }
        let ipv4_addr = pconn4.local_addr()?;
        let ipv6_addr = pconn6.as_ref().and_then(|c| c.local_addr().ok());

        let net_checker = netcheck::Client::new(Some(port_mapper.clone()), dns_resolver.clone())?;

        let (actor_sender, actor_receiver) = mpsc::channel(256);
        let (relay_actor_sender, relay_actor_receiver) = mpsc::channel(256);
        let (udp_disco_sender, mut udp_disco_receiver) = mpsc::channel(256);

        // load the node data
        let node_map = match nodes_path.as_ref() {
            Some(path) if path.exists() => match NodeMap::load_from_file(path) {
                Ok(node_map) => {
                    let count = node_map.node_count();
                    debug!(count, "loaded node map");
                    node_map
                }
                Err(e) => {
                    debug!(%e, "failed to load node map: using default");
                    NodeMap::default()
                }
            },
            _ => NodeMap::default(),
        };

        let inner = Arc::new(MagicSock {
            me,
            port: AtomicU16::new(port),
            secret_key,
            proxy_url,
            local_addrs: std::sync::RwLock::new((ipv4_addr, ipv6_addr)),
            closing: AtomicBool::new(false),
            closed: AtomicBool::new(false),
            relay_recv_receiver,
            network_recv_wakers: parking_lot::Mutex::new(None),
            network_send_wakers: Arc::new(parking_lot::Mutex::new(None)),
            actor_sender: actor_sender.clone(),
            ipv6_reported: Arc::new(AtomicBool::new(false)),
            relay_map,
            my_relay: Default::default(),
            pconn4: pconn4.clone(),
            pconn6: pconn6.clone(),
            net_checker: net_checker.clone(),
            disco_secrets: DiscoSecrets::default(),
            node_map,
            relay_actor_sender: relay_actor_sender.clone(),
            udp_disco_sender,
            discovery,
            endpoints: Watchable::new(Default::default()),
            pending_call_me_maybes: Default::default(),
            endpoints_update_state: EndpointUpdateState::new(),
            dns_resolver,
            #[cfg(any(test, feature = "test-utils"))]
            insecure_skip_relay_cert_verify,
        });

        let mut actor_tasks = JoinSet::default();

        let relay_actor = RelayActor::new(inner.clone(), actor_sender.clone());
        let relay_actor_cancel_token = relay_actor.cancel_token();
        actor_tasks.spawn(
            async move {
                relay_actor.run(relay_actor_receiver).await;
            }
            .instrument(info_span!("relay-actor")),
        );

        let inner2 = inner.clone();
        actor_tasks.spawn(async move {
            while let Some((dst, dst_key, msg)) = udp_disco_receiver.recv().await {
                if let Err(err) = inner2.send_disco_message_udp(dst, dst_key, &msg).await {
                    warn!(%dst, node = %dst_key.fmt_short(), ?err, "failed to send disco message (UDP)");
                }
            }
        });

        let inner2 = inner.clone();
        let network_monitor = netmon::Monitor::new().await?;
        actor_tasks.spawn(
            async move {
                let actor = Actor {
                    msg_receiver: actor_receiver,
                    msg_sender: actor_sender,
                    relay_actor_sender,
                    relay_actor_cancel_token,
                    msock: inner2,
                    relay_recv_sender,
                    periodic_re_stun_timer: new_re_stun_timer(false),
                    net_info_last: None,
                    nodes_path,
                    port_mapper,
                    pconn4,
                    pconn6,
                    no_v4_send: false,
                    net_checker,
                    network_monitor,
                };

                if let Err(err) = actor.run().await {
                    warn!("relay handler errored: {:?}", err);
                }
            }
            .instrument(info_span!("actor")),
        );

        let c = Handle {
            msock: inner,
            actor_tasks: Arc::new(Mutex::new(actor_tasks)),
        };

        Ok(c)
    }

    /// Closes the connection.
    ///
    /// Only the first close does anything. Any later closes return nil.
    /// Polling the socket ([`AsyncUdpSocket::poll_recv`]) will return [`Poll::Pending`]
    /// indefinitely after this call.
    #[instrument(skip_all, fields(me = %self.msock.me))]
    pub(crate) async fn close(&self) -> Result<()> {
        if self.msock.is_closed() {
            return Ok(());
        }
        self.msock.closing.store(true, Ordering::Relaxed);
        self.msock.actor_sender.send(ActorMessage::Shutdown).await?;
        self.msock.closed.store(true, Ordering::SeqCst);
        self.msock.endpoints.shutdown();

        let mut tasks = self.actor_tasks.lock().await;

        // give the tasks a moment to shutdown cleanly
        let tasks_ref = &mut tasks;
        let shutdown_done = time::timeout(Duration::from_millis(100), async move {
            while let Some(task) = tasks_ref.join_next().await {
                if let Err(err) = task {
                    warn!("unexpected error in task shutdown: {:?}", err);
                }
            }
        })
        .await;
        if shutdown_done.is_ok() {
            debug!("tasks shutdown complete");
        } else {
            // shutdown all tasks
            debug!("aborting remaining {}/3 tasks", tasks.len());
            tasks.shutdown().await;
        }

        Ok(())
    }
}

/// Stream returning local endpoints as they change.
#[derive(Debug)]
pub struct DirectAddrsStream {
    initial: Option<DiscoveredEndpoints>,
    inner: watchable::WatcherStream<DiscoveredEndpoints>,
}

impl Stream for DirectAddrsStream {
    type Item = Vec<DirectAddr>;

    fn poll_next(mut self: Pin<&mut Self>, cx: &mut Context<'_>) -> Poll<Option<Self::Item>> {
        let this = &mut *self;
        if let Some(initial_endpoints) = this.initial.take() {
            if !initial_endpoints.is_empty() {
                return Poll::Ready(Some(initial_endpoints.into_iter().collect()));
            }
        }
        loop {
            match Pin::new(&mut this.inner).poll_next(cx) {
                Poll::Pending => break Poll::Pending,
                Poll::Ready(Some(discovered)) => {
                    if discovered.is_empty() {
                        // When we start up we might initially have empty local endpoints as
                        // the magic socket has not yet figured this out.  Later on this set
                        // should never be empty.  However even if it was the magicsock
                        // would be in a state not very useable so skipping those events is
                        // probably fine.
                        // To make sure we install the right waker we loop rather than
                        // returning Poll::Pending immediately here.
                        continue;
                    } else {
                        break Poll::Ready(Some(discovered.into_iter().collect()));
                    }
                }
                Poll::Ready(None) => break Poll::Ready(None),
            }
        }
    }
}

#[derive(Debug, Default)]
struct DiscoSecrets(parking_lot::Mutex<HashMap<PublicKey, SharedSecret>>);

impl DiscoSecrets {
    fn get(
        &self,
        secret: &SecretKey,
        node_id: PublicKey,
    ) -> parking_lot::MappedMutexGuard<SharedSecret> {
        parking_lot::MutexGuard::map(self.0.lock(), |inner| {
            inner
                .entry(node_id)
                .or_insert_with(|| secret.shared(&node_id))
        })
    }

    pub fn encode_and_seal(
        &self,
        secret_key: &SecretKey,
        node_id: PublicKey,
        msg: &disco::Message,
    ) -> Bytes {
        let mut seal = msg.as_bytes();
        self.get(secret_key, node_id).seal(&mut seal);
        disco::encode_message(&secret_key.public(), seal).into()
    }

    pub fn unseal_and_decode(
        &self,
        secret: &SecretKey,
        node_id: PublicKey,
        mut sealed_box: Vec<u8>,
    ) -> Result<disco::Message, DiscoBoxError> {
        self.get(secret, node_id)
            .open(&mut sealed_box)
            .map_err(DiscoBoxError::Open)?;
        disco::Message::from_bytes(&sealed_box).map_err(DiscoBoxError::Parse)
    }
}

#[derive(Debug, thiserror::Error)]
enum DiscoBoxError {
    #[error("Failed to open crypto box")]
    Open(anyhow::Error),
    #[error("Failed to parse disco message")]
    Parse(anyhow::Error),
}

type RelayRecvResult = Result<(PublicKey, quinn_udp::RecvMeta, Bytes), io::Error>;

/// Reports whether x and y represent the same set of endpoints. The order doesn't matter.
fn endpoint_sets_equal(xs: &[DirectAddr], ys: &[DirectAddr]) -> bool {
    if xs.is_empty() && ys.is_empty() {
        return true;
    }
    if xs.len() == ys.len() {
        let mut order_matches = true;
        for (i, x) in xs.iter().enumerate() {
            if x != &ys[i] {
                order_matches = false;
                break;
            }
        }
        if order_matches {
            return true;
        }
    }
    let mut m: HashMap<&DirectAddr, usize> = HashMap::new();
    for x in xs {
        *m.entry(x).or_default() |= 1;
    }
    for y in ys {
        *m.entry(y).or_default() |= 2;
    }

    m.values().all(|v| *v == 3)
}

impl AsyncUdpSocket for Handle {
    fn create_io_poller(self: Arc<Self>) -> Pin<Box<dyn quinn::UdpPoller>> {
        self.msock.create_io_poller()
    }

    fn try_send(&self, transmit: &quinn_udp::Transmit) -> io::Result<()> {
        self.msock.try_send(transmit)
    }

    /// NOTE: Receiving on a [`Self::close`]d socket will return [`Poll::Pending`] indefinitely.
    fn poll_recv(
        &self,
        cx: &mut Context,
        bufs: &mut [io::IoSliceMut<'_>],
        metas: &mut [quinn_udp::RecvMeta],
    ) -> Poll<io::Result<usize>> {
        self.msock.poll_recv(cx, bufs, metas)
    }

    fn local_addr(&self) -> io::Result<SocketAddr> {
        match &*self.msock.local_addrs.read().expect("not poisoned") {
            (ipv4, None) => {
                // Pretend to be IPv6, because our QuinnMappedAddrs
                // need to be IPv6.
                let ip: IpAddr = match ipv4.ip() {
                    IpAddr::V4(ip) => ip.to_ipv6_mapped().into(),
                    IpAddr::V6(ip) => ip.into(),
                };
                Ok(SocketAddr::new(ip, ipv4.port()))
            }
            (_, Some(ipv6)) => Ok(*ipv6),
        }
    }
}

#[derive(Debug)]
struct IoPoller {
    ipv4_poller: Pin<Box<dyn quinn::UdpPoller>>,
    ipv6_poller: Option<Pin<Box<dyn quinn::UdpPoller>>>,
    relay_sender: mpsc::Sender<RelayActorMessage>,
    relay_send_waker: Arc<parking_lot::Mutex<Option<Waker>>>,
}

impl quinn::UdpPoller for IoPoller {
    fn poll_writable(mut self: Pin<&mut Self>, cx: &mut Context) -> Poll<io::Result<()>> {
        // This version only returns Ready if any of them are ready.
        let this = &mut *self;
        match this.ipv4_poller.as_mut().poll_writable(cx) {
            Poll::Ready(_) => return Poll::Ready(Ok(())),
            Poll::Pending => (),
        }
        if let Some(ref mut ipv6_poller) = this.ipv6_poller {
            match ipv6_poller.as_mut().poll_writable(cx) {
                Poll::Ready(_) => return Poll::Ready(Ok(())),
                Poll::Pending => (),
            }
        }
        match this.relay_sender.capacity() {
            0 => {
                self.relay_send_waker.lock().replace(cx.waker().clone());
                Poll::Pending
            }
            _ => Poll::Ready(Ok(())),
        }
    }
}

#[derive(Debug)]
enum ActorMessage {
    Shutdown,
    ReceiveRelay(RelayReadResult),
    EndpointPingExpired(usize, stun::TransactionId),
    NetcheckReport(Result<Option<Arc<netcheck::Report>>>, &'static str),
    NetworkChange,
    #[cfg(test)]
    ForceNetworkChange(bool),
}

struct Actor {
    msock: Arc<MagicSock>,
    msg_receiver: mpsc::Receiver<ActorMessage>,
    msg_sender: mpsc::Sender<ActorMessage>,
    relay_actor_sender: mpsc::Sender<RelayActorMessage>,
    relay_actor_cancel_token: CancellationToken,
    /// Channel to send received relay messages on, for processing.
    relay_recv_sender: flume::Sender<RelayRecvResult>,
    /// When set, is an AfterFunc timer that will call MagicSock::do_periodic_stun.
    periodic_re_stun_timer: time::Interval,
    /// The `NetInfo` provided in the last call to `net_info_func`. It's used to deduplicate calls to netInfoFunc.
    net_info_last: Option<NetInfo>,
    /// Path where connection info from [`MagicSock::node_map`] is persisted.
    nodes_path: Option<PathBuf>,

    // The underlying UDP sockets used to send/rcv packets.
    pconn4: UdpConn,
    pconn6: Option<UdpConn>,

    /// The NAT-PMP/PCP/UPnP prober/client, for requesting port mappings from NAT devices.
    port_mapper: portmapper::Client,

    /// Whether IPv4 UDP is known to be unable to transmit
    /// at all. This could happen if the socket is in an invalid state
    /// (as can happen on darwin after a network link status change).
    no_v4_send: bool,

    /// The prober that discovers local network conditions, including the closest relay relay and NAT mappings.
    net_checker: netcheck::Client,

    network_monitor: netmon::Monitor,
}

impl Actor {
    async fn run(mut self) -> Result<()> {
        // Setup network monitoring
        let (link_change_s, mut link_change_r) = mpsc::channel(8);
        let _token = self
            .network_monitor
            .subscribe(move |is_major| {
                let link_change_s = link_change_s.clone();
                async move {
                    link_change_s.send(is_major).await.ok();
                }
                .boxed()
            })
            .await?;

        // Let the the heartbeat only start a couple seconds later
        let mut endpoint_heartbeat_timer = time::interval_at(
            time::Instant::now() + HEARTBEAT_INTERVAL,
            HEARTBEAT_INTERVAL,
        );
        let mut endpoints_update_receiver = self.msock.endpoints_update_state.running.subscribe();
        let mut portmap_watcher = self.port_mapper.watch_external_address();
        let mut save_nodes_timer = if self.nodes_path.is_some() {
            tokio::time::interval_at(
                time::Instant::now() + SAVE_NODES_INTERVAL,
                SAVE_NODES_INTERVAL,
            )
        } else {
            tokio::time::interval(Duration::MAX)
        };

        loop {
            tokio::select! {
                Some(msg) = self.msg_receiver.recv() => {
                    trace!(?msg, "tick: msg");
                    if self.handle_actor_message(msg).await {
                        return Ok(());
                    }
                }
                tick = self.periodic_re_stun_timer.tick() => {
                    trace!("tick: re_stun {:?}", tick);
                    self.msock.re_stun("periodic");
                }
                Ok(()) = portmap_watcher.changed() => {
                    trace!("tick: portmap changed");
                    let new_external_address = *portmap_watcher.borrow();
                    debug!("external address updated: {new_external_address:?}");
                    self.msock.re_stun("portmap_updated");
                },
                _ = endpoint_heartbeat_timer.tick() => {
                    trace!("tick: endpoint heartbeat {} endpoints", self.msock.node_map.node_count());
                    // TODO: this might trigger too many packets at once, pace this

                    self.msock.node_map.prune_inactive();
                    let msgs = self.msock.node_map.nodes_stayin_alive();
                    self.handle_ping_actions(msgs).await;
                }
                _ = endpoints_update_receiver.changed() => {
                    let reason = *endpoints_update_receiver.borrow();
                    trace!("tick: endpoints update receiver {:?}", reason);
                    if let Some(reason) = reason {
                        self.update_endpoints(reason).await;
                    }
                }
                _ = save_nodes_timer.tick(), if self.nodes_path.is_some() => {
                    trace!("tick: nodes_timer");
                    let path = self.nodes_path.as_ref().expect("precondition: `is_some()`");

                    self.msock.node_map.prune_inactive();
                    match self.msock.node_map.save_to_file(path).await {
                        Ok(count) => debug!(count, "nodes persisted"),
                        Err(e) => debug!(%e, "failed to persist known nodes"),
                    }
                }
                Some(is_major) = link_change_r.recv() => {
                    trace!("tick: link change {}", is_major);
                    self.handle_network_change(is_major).await;
                }
                else => {
                    trace!("tick: other");
                }
            }
        }
    }

    async fn handle_network_change(&mut self, is_major: bool) {
        debug!("link change detected: major? {}", is_major);

        if is_major {
            self.msock.dns_resolver.clear_cache();
            self.msock.re_stun("link-change-major");
            self.close_stale_relay_connections().await;
            self.reset_endpoint_states();
        } else {
            self.msock.re_stun("link-change-minor");
        }
    }

    #[instrument(skip_all)]
    async fn handle_ping_actions(&mut self, msgs: Vec<PingAction>) {
        // TODO: This used to make sure that all ping actions are sent.  Though on the
        // poll_send/try_send path we also do fire-and-forget.  try_send_ping_actions()
        // really should store any unsent pings on the Inner and send them at the next
        // possible time.
        if let Err(err) = self.msock.try_send_ping_actions(msgs) {
            warn!("Not all ping actions were sent: {err:#}");
        }
    }

    /// Processes an incoming actor message.
    ///
    /// Returns `true` if it was a shutdown.
    async fn handle_actor_message(&mut self, msg: ActorMessage) -> bool {
        match msg {
            ActorMessage::Shutdown => {
                debug!("shutting down");

                self.msock.node_map.notify_shutdown();
                if let Some(path) = self.nodes_path.as_ref() {
                    match self.msock.node_map.save_to_file(path).await {
                        Ok(count) => {
                            debug!(count, "known nodes persisted")
                        }
                        Err(e) => debug!(%e, "failed to persist known nodes"),
                    }
                }
                self.port_mapper.deactivate();
                self.relay_actor_cancel_token.cancel();

                // Ignore errors from pconnN
                // They will frequently have been closed already by a call to connBind.Close.
                debug!("stopping connections");
                if let Some(ref conn) = self.pconn6 {
                    conn.close().await.ok();
                }
                self.pconn4.close().await.ok();

                debug!("shutdown complete");
                return true;
            }
            ActorMessage::ReceiveRelay(read_result) => {
                let passthroughs = self.process_relay_read_result(read_result);
                for passthrough in passthroughs {
                    self.relay_recv_sender
                        .send_async(passthrough)
                        .await
                        .expect("missing recv sender");
                    let mut wakers = self.msock.network_recv_wakers.lock();
                    if let Some(waker) = wakers.take() {
                        waker.wake();
                    }
                }
            }
            ActorMessage::EndpointPingExpired(id, txid) => {
                self.msock.node_map.notify_ping_timeout(id, txid);
            }
            ActorMessage::NetcheckReport(report, why) => {
                match report {
                    Ok(report) => {
                        self.handle_netcheck_report(report).await;
                    }
                    Err(err) => {
                        warn!("failed to generate netcheck report for: {}: {:?}", why, err);
                    }
                }
                self.finalize_endpoints_update(why);
            }
            ActorMessage::NetworkChange => {
                self.network_monitor.network_change().await.ok();
            }
            #[cfg(test)]
            ActorMessage::ForceNetworkChange(is_major) => {
                self.handle_network_change(is_major).await;
            }
        }

        false
    }

    fn normalized_local_addr(&self) -> io::Result<SocketAddr> {
        let (v4, v6) = self.local_addr();
        if let Some(v6) = v6 {
            return v6;
        }
        v4
    }

    fn local_addr(&self) -> (io::Result<SocketAddr>, Option<io::Result<SocketAddr>>) {
        // TODO: think more about this
        // needs to pretend ipv6 always as the fake addrs are ipv6
        let mut ipv6_addr = None;
        if let Some(ref conn) = self.pconn6 {
            ipv6_addr = Some(conn.local_addr());
        }
        let ipv4_addr = self.pconn4.local_addr();

        (ipv4_addr, ipv6_addr)
    }

    fn process_relay_read_result(&mut self, dm: RelayReadResult) -> Vec<RelayRecvResult> {
        trace!("process_relay_read {} bytes", dm.buf.len());
        if dm.buf.is_empty() {
            warn!("received empty relay packet");
            return Vec::new();
        }
        let url = &dm.url;

        let quic_mapped_addr = self.msock.node_map.receive_relay(url, dm.src);

        // the relay packet is made up of multiple udp packets, prefixed by a u16 be length prefix
        //
        // split the packet into these parts
        let parts = PacketSplitIter::new(dm.buf);
        // Normalize local_ip
        let dst_ip = self.normalized_local_addr().ok().map(|addr| addr.ip());

        let mut out = Vec::new();
        for part in parts {
            match part {
                Ok(part) => {
                    if self.handle_relay_disco_message(&part, url, dm.src) {
                        // Message was internal, do not bubble up.
                        continue;
                    }

                    let meta = quinn_udp::RecvMeta {
                        len: part.len(),
                        stride: part.len(),
                        addr: quic_mapped_addr.0,
                        dst_ip,
                        ecn: None,
                    };
                    out.push(Ok((dm.src, meta, part)));
                }
                Err(e) => {
                    out.push(Err(e));
                }
            }
        }

        out
    }

    /// Refreshes knowledge about our local endpoints.
    ///
    /// In other words, this triggers a netcheck run.
    ///
    /// Note that invoking this is managed by the [`EndpointUpdateState`] and this should
    /// never be invoked directly.  Some day this will be refactored to not allow this easy
    /// mistake to be made.
    #[instrument(level = "debug", skip_all)]
    async fn update_endpoints(&mut self, why: &'static str) {
        inc!(MagicsockMetrics, update_endpoints);

        debug!("starting endpoint update ({})", why);
        self.port_mapper.procure_mapping();
        self.update_net_info(why).await;
    }

    /// Stores the results of a successful endpoint update.
    async fn store_endpoints_update(&mut self, nr: Option<Arc<netcheck::Report>>) {
        let portmap_watcher = self.port_mapper.watch_external_address();

        // endpoint -> how it was found
        let mut already = HashMap::new();
        // unique endpoints
        let mut eps = Vec::new();

        macro_rules! add_addr {
            ($already:expr, $eps:expr, $ipp:expr, $et:expr) => {
                #[allow(clippy::map_entry)]
                if !$already.contains_key(&$ipp) {
                    $already.insert($ipp, $et);
                    $eps.push(DirectAddr {
                        addr: $ipp,
                        typ: $et,
                    });
                }
            };
        }

        let maybe_port_mapped = *portmap_watcher.borrow();

        if let Some(portmap_ext) = maybe_port_mapped.map(SocketAddr::V4) {
            add_addr!(already, eps, portmap_ext, DirectAddrType::Portmapped);
            self.set_net_info_have_port_map().await;
        }

        if let Some(nr) = nr {
            if let Some(global_v4) = nr.global_v4 {
                add_addr!(already, eps, global_v4.into(), DirectAddrType::Stun);

                // If they're behind a hard NAT and are using a fixed
                // port locally, assume they might've added a static
                // port mapping on their router to the same explicit
                // port that we are running with. Worst case it's an invalid candidate mapping.
                let port = self.msock.port.load(Ordering::Relaxed);
                if nr.mapping_varies_by_dest_ip.unwrap_or_default() && port != 0 {
                    let mut addr = global_v4;
                    addr.set_port(port);
                    add_addr!(already, eps, addr.into(), DirectAddrType::Stun4LocalPort);
                }
            }
            if let Some(global_v6) = nr.global_v6 {
                add_addr!(already, eps, global_v6.into(), DirectAddrType::Stun);
            }
        }
        let local_addr_v4 = self.pconn4.local_addr().ok();
        let local_addr_v6 = self.pconn6.as_ref().and_then(|c| c.local_addr().ok());

        let is_unspecified_v4 = local_addr_v4
            .map(|a| a.ip().is_unspecified())
            .unwrap_or(false);
        let is_unspecified_v6 = local_addr_v6
            .map(|a| a.ip().is_unspecified())
            .unwrap_or(false);

        let msock = self.msock.clone();

        tokio::spawn(async move {
            // Depending on the OS and network interfaces attached and their state enumerating
            // the local interfaces can take a long time.  Especially Windows is very slow.
            let LocalAddresses {
                regular: mut ips,
                loopback,
            } = tokio::task::spawn_blocking(LocalAddresses::new)
                .await
                .unwrap();

            if is_unspecified_v4 || is_unspecified_v6 {
                if ips.is_empty() && eps.is_empty() {
                    // Only include loopback addresses if we have no
                    // interfaces at all to use as endpoints and don't
                    // have a public IPv4 or IPv6 address. This allows
                    // for localhost testing when you're on a plane and
                    // offline, for example.
                    ips = loopback;
                }
                let v4_port = local_addr_v4.and_then(|addr| {
                    if addr.ip().is_unspecified() {
                        Some(addr.port())
                    } else {
                        None
                    }
                });

                let v6_port = local_addr_v6.and_then(|addr| {
                    if addr.ip().is_unspecified() {
                        Some(addr.port())
                    } else {
                        None
                    }
                });

                for ip in ips {
                    match ip {
                        IpAddr::V4(_) => {
                            if let Some(port) = v4_port {
                                add_addr!(
                                    already,
                                    eps,
                                    SocketAddr::new(ip, port),
                                    DirectAddrType::Local
                                );
                            }
                        }
                        IpAddr::V6(_) => {
                            if let Some(port) = v6_port {
                                add_addr!(
                                    already,
                                    eps,
                                    SocketAddr::new(ip, port),
                                    DirectAddrType::Local
                                );
                            }
                        }
                    }
                }
            }

            if !is_unspecified_v4 {
                if let Some(addr) = local_addr_v4 {
                    // Our local endpoint is bound to a particular address.
                    // Do not offer addresses on other local interfaces.
                    add_addr!(already, eps, addr, DirectAddrType::Local);
                }
            }

            if !is_unspecified_v6 {
                if let Some(addr) = local_addr_v6 {
                    // Our local endpoint is bound to a particular address.
                    // Do not offer addresses on other local interfaces.
                    add_addr!(already, eps, addr, DirectAddrType::Local);
                }
            }

            // Note: the endpoints are intentionally returned in priority order,
            // from "farthest but most reliable" to "closest but least
            // reliable." Addresses returned from STUN should be globally
            // addressable, but might go farther on the network than necessary.
            // Local interface addresses might have lower latency, but not be
            // globally addressable.
            //
            // The STUN address(es) are always first.
            // Despite this sorting, clients are not relying on this sorting for decisions;

            msock.update_direct_addresses(eps);

            // Regardless of whether our local endpoints changed, we now want to send any queued
            // call-me-maybe messages.
            msock.send_queued_call_me_maybes();
        });
    }

    /// Called when an endpoints update is done, no matter if it was successful or not.
    fn finalize_endpoints_update(&mut self, why: &'static str) {
        let new_why = self.msock.endpoints_update_state.next_update();
        if !self.msock.is_closed() {
            if let Some(new_why) = new_why {
                self.msock.endpoints_update_state.run(new_why);
                return;
            }
            self.periodic_re_stun_timer = new_re_stun_timer(true);
        }

        self.msock.endpoints_update_state.finish_run();
        debug!("endpoint update done ({})", why);
    }

    /// Updates `NetInfo.HavePortMap` to true.
    #[instrument(level = "debug", skip_all)]
    async fn set_net_info_have_port_map(&mut self) {
        if let Some(ref mut net_info_last) = self.net_info_last {
            if net_info_last.have_port_map {
                // No change.
                return;
            }
            net_info_last.have_port_map = true;
            self.net_info_last = Some(net_info_last.clone());
        }
    }

    #[instrument(level = "debug", skip_all)]
    async fn call_net_info_callback(&mut self, ni: NetInfo) {
        if let Some(ref net_info_last) = self.net_info_last {
            if ni.basically_equal(net_info_last) {
                return;
            }
        }

        self.net_info_last = Some(ni);
    }

    /// Calls netcheck.
    ///
    /// Note that invoking this is managed by [`EndpointUpdateState`] via `update_endpoints`
    /// and this should never be invoked directly.  Some day this will be refactored to not
    /// allow this easy mistake to be made.
    #[instrument(level = "debug", skip_all)]
    async fn update_net_info(&mut self, why: &'static str) {
        if self.msock.relay_map.is_empty() {
            debug!("skipping netcheck, empty RelayMap");
            self.msg_sender
                .send(ActorMessage::NetcheckReport(Ok(None), why))
                .await
                .ok();
            return;
        }

        let relay_map = self.msock.relay_map.clone();
        let pconn4 = Some(self.pconn4.as_socket());
        let pconn6 = self.pconn6.as_ref().map(|p| p.as_socket());

        debug!("requesting netcheck report");
        match self
            .net_checker
            .get_report_channel(relay_map, pconn4, pconn6)
            .await
        {
            Ok(rx) => {
                let msg_sender = self.msg_sender.clone();
                tokio::task::spawn(async move {
                    let report = time::timeout(NETCHECK_REPORT_TIMEOUT, rx).await;
                    let report: anyhow::Result<_> = match report {
                        Ok(Ok(Ok(report))) => Ok(Some(report)),
                        Ok(Ok(Err(err))) => Err(err),
                        Ok(Err(_)) => Err(anyhow!("netcheck report not received")),
                        Err(err) => Err(anyhow!("netcheck report timeout: {:?}", err)),
                    };
                    msg_sender
                        .send(ActorMessage::NetcheckReport(report, why))
                        .await
                        .ok();
                    // The receiver of the NetcheckReport message will call
                    // .finalize_endpoints_update().
                });
            }
            Err(err) => {
                warn!("unable to start netcheck generation: {:?}", err);
                self.finalize_endpoints_update(why);
            }
        }
    }

    async fn handle_netcheck_report(&mut self, report: Option<Arc<netcheck::Report>>) {
        if let Some(ref report) = report {
            self.msock
                .ipv6_reported
                .store(report.ipv6, Ordering::Relaxed);
            let r = &report;
            trace!(
                "setting no_v4_send {} -> {}",
                self.no_v4_send,
                !r.ipv4_can_send
            );
            self.no_v4_send = !r.ipv4_can_send;

            let have_port_map = self.port_mapper.watch_external_address().borrow().is_some();
            let mut ni = NetInfo {
                relay_latency: Default::default(),
                mapping_varies_by_dest_ip: r.mapping_varies_by_dest_ip,
                hair_pinning: r.hair_pinning,
                portmap_probe: r.portmap_probe.clone(),
                have_port_map,
                working_ipv6: Some(r.ipv6),
                os_has_ipv6: Some(r.os_has_ipv6),
                working_udp: Some(r.udp),
                working_icmp_v4: r.icmpv4,
                working_icmp_v6: r.icmpv6,
                preferred_relay: r.preferred_relay.clone(),
            };
            for (rid, d) in r.relay_v4_latency.iter() {
                ni.relay_latency
                    .insert(format!("{rid}-v4"), d.as_secs_f64());
            }
            for (rid, d) in r.relay_v6_latency.iter() {
                ni.relay_latency
                    .insert(format!("{rid}-v6"), d.as_secs_f64());
            }

            if ni.preferred_relay.is_none() {
                // Perhaps UDP is blocked. Pick a deterministic but arbitrary one.
                ni.preferred_relay = self.pick_relay_fallback();
            }

            if !self.set_nearest_relay(ni.preferred_relay.clone()) {
                ni.preferred_relay = None;
            }

            // TODO: set link type
            self.call_net_info_callback(ni).await;
        }
        self.store_endpoints_update(report).await;
    }

    fn set_nearest_relay(&mut self, relay_url: Option<RelayUrl>) -> bool {
        let my_relay = self.msock.my_relay();
        if relay_url == my_relay {
            // No change.
            return true;
        }
        let old_relay = self.msock.set_my_relay(relay_url.clone());

        if let Some(ref relay_url) = relay_url {
            inc!(MagicsockMetrics, relay_home_change);

            // On change, notify all currently connected relay servers and
            // start connecting to our home relay if we are not already.
            info!("home is now relay {}, was {:?}", relay_url, old_relay);
            self.msock.publish_my_addr();

            self.send_relay_actor(RelayActorMessage::SetHome {
                url: relay_url.clone(),
            });
        }

        true
    }

    /// Returns a deterministic relay node to connect to. This is only used if netcheck
    /// couldn't find the nearest one, for instance, if UDP is blocked and thus STUN
    /// latency checks aren't working.
    ///
    /// If no the [`RelayMap`] is empty, returns `0`.
    fn pick_relay_fallback(&self) -> Option<RelayUrl> {
        // TODO: figure out which relay node most of our nodes are using,
        // and use that region as our fallback.
        //
        // If we already had selected something in the past and it has any
        // nodes, we want to stay on it. If there are no nodes at all,
        // stay on whatever relay we previously picked. If we need to pick
        // one and have no node info, pick a node randomly.
        //
        // We used to do the above for legacy clients, but never updated it for disco.

        let my_relay = self.msock.my_relay();
        if my_relay.is_some() {
            return my_relay;
        }

        let ids = self.msock.relay_map.urls().collect::<Vec<_>>();
        let mut rng = rand::rngs::StdRng::seed_from_u64(0);
        ids.choose(&mut rng).map(|c| (*c).clone())
    }

    /// Resets the preferred address for all nodes.
    /// This is called when connectivity changes enough that we no longer trust the old routes.
    #[instrument(skip_all, fields(me = %self.msock.me))]
    fn reset_endpoint_states(&mut self) {
        self.msock.node_map.reset_node_states()
    }

    /// Tells the relay actor to close stale relay connections.
    ///
    /// The relay connections who's local endpoints no longer exist after a network change
    /// will error out soon enough.  Closing them eagerly speeds this up however and allows
    /// re-establishing a relay connection faster.
    async fn close_stale_relay_connections(&self) {
        let ifs = interfaces::State::new().await;
        let local_ips = ifs
            .interfaces
            .values()
            .flat_map(|netif| netif.addrs())
            .map(|ipnet| ipnet.addr())
            .collect();
        self.send_relay_actor(RelayActorMessage::MaybeCloseRelaysOnRebind(local_ips));
    }

    fn send_relay_actor(&self, msg: RelayActorMessage) {
        match self.relay_actor_sender.try_send(msg) {
            Ok(_) => {}
            Err(mpsc::error::TrySendError::Closed(_)) => {
                warn!("unable to send to relay actor, already closed");
            }
            Err(mpsc::error::TrySendError::Full(_)) => {
                warn!("dropping message for relay actor, channel is full");
            }
        }
    }

    fn handle_relay_disco_message(
        &mut self,
        msg: &[u8],
        url: &RelayUrl,
        relay_node_src: PublicKey,
    ) -> bool {
        match disco::source_and_box(msg) {
            Some((source, sealed_box)) => {
                if relay_node_src != source {
                    // TODO: return here?
                    warn!("Received relay disco message from connection for {}, but with message from {}", relay_node_src.fmt_short(), source.fmt_short());
                }
                self.msock.handle_disco_message(
                    source,
                    sealed_box,
                    DiscoMessageSource::Relay {
                        url: url.clone(),
                        key: relay_node_src,
                    },
                );
                true
            }
            None => false,
        }
    }
}

fn new_re_stun_timer(initial_delay: bool) -> time::Interval {
    // Pick a random duration between 20 and 26 seconds (just under 30s,
    // a common UDP NAT timeout on Linux,etc)
    let mut rng = rand::thread_rng();
    let d: Duration = rng.gen_range(Duration::from_secs(20)..=Duration::from_secs(26));
    if initial_delay {
        debug!("scheduling periodic_stun to run in {}s", d.as_secs());
        time::interval_at(time::Instant::now() + d, d)
    } else {
        debug!(
            "scheduling periodic_stun to run immediately and in {}s",
            d.as_secs()
        );
        time::interval(d)
    }
}

/// Initial connection setup.
fn bind(port: u16) -> Result<(UdpConn, Option<UdpConn>)> {
    let pconn4 = UdpConn::bind(port, IpFamily::V4).context("bind IPv4 failed")?;
    let ip4_port = pconn4.local_addr()?.port();
    let ip6_port = ip4_port.checked_add(1).unwrap_or(ip4_port - 1);

    let pconn6 = match UdpConn::bind(ip6_port, IpFamily::V6) {
        Ok(conn) => Some(conn),
        Err(err) => {
            info!("bind ignoring IPv6 bind failure: {:?}", err);
            None
        }
    };

    Ok((pconn4, pconn6))
}

#[derive(derive_more::Debug, Default, Clone)]
struct DiscoveredEndpoints {
    /// Records the endpoints found during the previous
    /// endpoint discovery. It's used to avoid duplicate endpoint change notifications.
    last_endpoints: Vec<DirectAddr>,

    /// The last time the endpoints were updated, even if there was no change.
    last_endpoints_time: Option<Instant>,
}

impl PartialEq for DiscoveredEndpoints {
    fn eq(&self, other: &Self) -> bool {
        endpoint_sets_equal(&self.last_endpoints, &other.last_endpoints)
    }
}

impl DiscoveredEndpoints {
    fn new(endpoints: Vec<DirectAddr>) -> Self {
        Self {
            last_endpoints: endpoints,
            last_endpoints_time: Some(Instant::now()),
        }
    }

    fn into_iter(self) -> impl Iterator<Item = DirectAddr> {
        self.last_endpoints.into_iter()
    }

    fn iter(&self) -> impl Iterator<Item = &DirectAddr> + '_ {
        self.last_endpoints.iter()
    }

    fn is_empty(&self) -> bool {
        self.last_endpoints.is_empty()
    }

    fn fresh_enough(&self) -> bool {
        match self.last_endpoints_time.as_ref() {
            None => false,
            Some(time) => time.elapsed() <= ENDPOINTS_FRESH_ENOUGH_DURATION,
        }
    }

    fn to_call_me_maybe_message(&self) -> disco::CallMeMaybe {
        let my_numbers = self.last_endpoints.iter().map(|ep| ep.addr).collect();
        disco::CallMeMaybe { my_numbers }
    }

    fn log_endpoint_change(&self) {
        debug!("endpoints changed: {}", {
            let mut s = String::new();
            for (i, ep) in self.last_endpoints.iter().enumerate() {
                if i > 0 {
                    s += ", ";
                }
                s += &format!("{} ({})", ep.addr, ep.typ);
            }
            s
        });
    }
}

/// Split a transmit containing a GSO payload into individual packets.
///
/// This allocates the data.
///
/// If the transmit has a segment size i contains multiple GSO packets.  It will be split
/// into multiple packets according to that segment size.  If it does not have a segment
/// size, the contents will be sent as a single packet.
// TODO: If quinn stayed on bytes this would probably be much cheaper, probably.  Need to
// figure out where they allocate the Vec.
fn split_packets(transmit: &quinn_udp::Transmit) -> RelayContents {
    let mut res = SmallVec::with_capacity(1);
    let contents = transmit.contents;
    if let Some(segment_size) = transmit.segment_size {
        for chunk in contents.chunks(segment_size) {
            res.push(Bytes::from(chunk.to_vec()));
        }
    } else {
        res.push(Bytes::from(contents.to_vec()));
    }
    res
}

/// Splits a packet into its component items.
#[derive(Debug)]
struct PacketSplitIter {
    bytes: Bytes,
}

impl PacketSplitIter {
    /// Create a new PacketSplitIter from a packet.
    ///
    /// Returns an error if the packet is too big.
    fn new(bytes: Bytes) -> Self {
        Self { bytes }
    }

    fn fail(&mut self) -> Option<std::io::Result<Bytes>> {
        self.bytes.clear();
        Some(Err(std::io::Error::new(
            std::io::ErrorKind::UnexpectedEof,
            "",
        )))
    }
}

impl Iterator for PacketSplitIter {
    type Item = std::io::Result<Bytes>;

    fn next(&mut self) -> Option<Self::Item> {
        use bytes::Buf;
        if self.bytes.has_remaining() {
            if self.bytes.remaining() < 2 {
                return self.fail();
            }
            let len = self.bytes.get_u16_le() as usize;
            if self.bytes.remaining() < len {
                return self.fail();
            }
            let item = self.bytes.split_to(len);
            Some(Ok(item))
        } else {
            None
        }
    }
}

/// The fake address used by the QUIC layer to address a node.
///
/// You can consider this as nothing more than a lookup key for a node the [`MagicSock`] knows
/// about.
///
/// [`MagicSock`] can reach a node by several real socket addresses, or maybe even via the relay
/// node.  The QUIC layer however needs to address a node by a stable [`SocketAddr`] so
/// that normal socket APIs can function.  Thus when a new node is introduced to a [`MagicSock`]
/// it is given a new fake address.  This is the type of that address.
///
/// It is but a newtype.  And in our QUIC-facing socket APIs like [`AsyncUdpSocket`] it
/// comes in as the inner [`SocketAddr`], in those interfaces we have to be careful to do
/// the conversion to this type.
#[derive(Debug, Copy, Clone, PartialEq, Eq, Hash)]
pub(crate) struct QuicMappedAddr(SocketAddr);

/// Counter to always generate unique addresses for [`QuicMappedAddr`].
static ADDR_COUNTER: AtomicU64 = AtomicU64::new(1);

impl QuicMappedAddr {
    /// The Prefix/L of our Unique Local Addresses.
    const ADDR_PREFIXL: u8 = 0xfd;
    /// The Global ID used in our Unique Local Addresses.
    const ADDR_GLOBAL_ID: [u8; 5] = [21, 7, 10, 81, 11];
    /// The Subnet ID used in our Unique Local Addresses.
    const ADDR_SUBNET: [u8; 2] = [0; 2];

    /// Generates a globally unique fake UDP address.
    ///
    /// This generates and IPv6 Unique Local Address according to RFC 4193.
    pub(crate) fn generate() -> Self {
        let mut addr = [0u8; 16];
        addr[0] = Self::ADDR_PREFIXL;
        addr[1..6].copy_from_slice(&Self::ADDR_GLOBAL_ID);
        addr[6..8].copy_from_slice(&Self::ADDR_SUBNET);

        let counter = ADDR_COUNTER.fetch_add(1, Ordering::Relaxed);
        addr[8..16].copy_from_slice(&counter.to_be_bytes());

        Self(SocketAddr::new(IpAddr::V6(Ipv6Addr::from(addr)), 12345))
    }
}

impl std::fmt::Display for QuicMappedAddr {
    fn fmt(&self, f: &mut std::fmt::Formatter) -> std::fmt::Result {
        write!(f, "QuicMappedAddr({})", self.0)
    }
}
fn disco_message_sent(msg: &disco::Message) {
    match msg {
        disco::Message::Ping(_) => {
            inc!(MagicsockMetrics, sent_disco_ping);
        }
        disco::Message::Pong(_) => {
            inc!(MagicsockMetrics, sent_disco_pong);
        }
        disco::Message::CallMeMaybe(_) => {
            inc!(MagicsockMetrics, sent_disco_call_me_maybe);
        }
    }
}

/// A *direct address* on which an iroh-node might be contactable.
///
/// Direct addresses are UDP socket addresses on which an iroh-net node could potentially be
/// contacted.  These can come from various sources depending on the network topology of the
/// iroh-net node, see [`DirectAddrType`] for the several kinds of sources.
#[derive(Debug, Clone, PartialEq, Eq, Hash, PartialOrd, Ord)]
pub struct DirectAddr {
    /// The address.
    pub addr: SocketAddr,
    /// The origin of this direct address.
    pub typ: DirectAddrType,
}

/// The type of direct address.
///
/// These are the various sources or origins from which an iroh-net node might have found a
/// possible [`DirectAddr`].
#[derive(Debug, Clone, Copy, PartialEq, Eq, Hash, PartialOrd, Ord)]
pub enum DirectAddrType {
    /// Not yet determined..
    Unknown,
    /// A locally bound socket address.
    Local,
    /// Public internet address discovered via STUN.
    ///
    /// When possible an iroh-net node will perform STUN to discover which is the address
    /// from which it sends data on the public internet.  This can be different from locally
    /// bound addresses when the node is on a local network which performs NAT or similar.
    Stun,
    /// An address assigned by the router using port mapping.
    ///
    /// When possible an iroh-net node will request a port mapping from the local router to
    /// get a publicly routable direct address.
    Portmapped,
    /// Hard NAT: STUN'ed IPv4 address + local fixed port.
    ///
    /// It is possible to configure iroh-net to bound to a specific port and independently
    /// configure the router to forward this port to the iroh-net node.  This indicates a
    /// situation like this, which still uses STUN to discover the public address.
    Stun4LocalPort,
}

impl Display for DirectAddrType {
    fn fmt(&self, f: &mut std::fmt::Formatter<'_>) -> std::fmt::Result {
        match self {
            DirectAddrType::Unknown => write!(f, "?"),
            DirectAddrType::Local => write!(f, "local"),
            DirectAddrType::Stun => write!(f, "stun"),
            DirectAddrType::Portmapped => write!(f, "portmap"),
            DirectAddrType::Stun4LocalPort => write!(f, "stun4localport"),
        }
    }
}

/// Contains information about the host's network state.
#[derive(Debug, Clone, PartialEq)]
struct NetInfo {
    /// Says whether the host's NAT mappings vary based on the destination IP.
    mapping_varies_by_dest_ip: Option<bool>,

    /// If their router does hairpinning. It reports true even if there's no NAT involved.
    hair_pinning: Option<bool>,

    /// Whether the host has IPv6 internet connectivity.
    working_ipv6: Option<bool>,

    /// Whether the OS supports IPv6 at all, regardless of whether IPv6 internet connectivity is available.
    os_has_ipv6: Option<bool>,

    /// Whether the host has UDP internet connectivity.
    working_udp: Option<bool>,

    /// Whether ICMPv4 works, `None` means not checked.
    working_icmp_v4: Option<bool>,

    /// Whether ICMPv6 works, `None` means not checked.
    working_icmp_v6: Option<bool>,

    /// Whether we have an existing portmap open (UPnP, PMP, or PCP).
    have_port_map: bool,

    /// Probe indicating the presence of port mapping protocols on the LAN.
    portmap_probe: Option<portmapper::ProbeOutput>,

    /// This node's preferred relay server for incoming traffic.
    ///
    /// The node might be be temporarily connected to multiple relay servers (to send to
    /// other nodes) but this is the relay on which you can always contact this node.  Also
    /// known as home relay.
    preferred_relay: Option<RelayUrl>,

    /// The fastest recent time to reach various relay STUN servers, in seconds.
    ///
    /// This should only be updated rarely, or when there's a
    /// material change, as any change here also gets uploaded to the control plane.
    relay_latency: BTreeMap<String, f64>,
}

impl NetInfo {
    /// Checks if this is probably still the same network as *other*.
    ///
    /// This tries to compare the network situation, without taking into account things
    /// expected to change a little like e.g. latency to the relay server.
    fn basically_equal(&self, other: &Self) -> bool {
        let eq_icmp_v4 = match (self.working_icmp_v4, other.working_icmp_v4) {
            (Some(slf), Some(other)) => slf == other,
            _ => true, // ignore for comparison if only one report had this info
        };
        let eq_icmp_v6 = match (self.working_icmp_v6, other.working_icmp_v6) {
            (Some(slf), Some(other)) => slf == other,
            _ => true, // ignore for comparison if only one report had this info
        };
        self.mapping_varies_by_dest_ip == other.mapping_varies_by_dest_ip
            && self.hair_pinning == other.hair_pinning
            && self.working_ipv6 == other.working_ipv6
            && self.os_has_ipv6 == other.os_has_ipv6
            && self.working_udp == other.working_udp
            && eq_icmp_v4
            && eq_icmp_v6
            && self.have_port_map == other.have_port_map
            && self.portmap_probe == other.portmap_probe
            && self.preferred_relay == other.preferred_relay
    }
}

#[cfg(test)]
mod tests {
    use anyhow::Context;
    use iroh_test::CallOnDrop;
    use quinn_proto::crypto::rustls::{QuicClientConfig, QuicServerConfig};
    use rand::RngCore;

    use crate::{defaults::staging::EU_RELAY_HOSTNAME, relay::RelayMode, tls, Endpoint};

    use super::*;

    impl MagicSock {
        #[track_caller]
        pub fn add_test_addr(&self, node_addr: NodeAddr) {
            self.add_node_addr(node_addr, Source::NamedApp { name: "test" })
                .unwrap()
        }
    }

    /// Magicsock plus wrappers for sending packets
    #[derive(Clone)]
    struct MagicStack {
        secret_key: SecretKey,
        endpoint: Endpoint,
    }

    const ALPN: &[u8] = b"n0/test/1";

    impl MagicStack {
        async fn new(relay_mode: RelayMode) -> Result<Self> {
            let secret_key = SecretKey::generate();

            let mut transport_config = quinn::TransportConfig::default();
            transport_config.max_idle_timeout(Some(Duration::from_secs(10).try_into().unwrap()));

            let endpoint = Endpoint::builder()
                .secret_key(secret_key.clone())
                .transport_config(transport_config)
                .relay_mode(relay_mode)
                .alpns(vec![ALPN.to_vec()])
                .bind(0)
                .await?;

            Ok(Self {
                secret_key,
                endpoint,
            })
        }

        fn tracked_endpoints(&self) -> Vec<PublicKey> {
            self.endpoint
                .magic_sock()
                .connection_infos()
                .into_iter()
                .map(|ep| ep.node_id)
                .collect()
        }

        fn public(&self) -> PublicKey {
            self.secret_key.public()
        }
    }

    /// Monitors endpoint changes and plumbs things together.
    ///
    /// This is a way of connecting endpoints without a relay server.  Whenever the local
    /// endpoints of a magic endpoint change this address is added to the other magic
    /// sockets.  This function will await until the endpoints are connected the first time
    /// before returning.
    ///
    /// When the returned drop guard is dropped, the tasks doing this updating are stopped.
    #[instrument(skip_all)]
    async fn mesh_stacks(stacks: Vec<MagicStack>) -> Result<CallOnDrop> {
        /// Registers endpoint addresses of a node to all other nodes.
        fn update_direct_addrs(stacks: &[MagicStack], my_idx: usize, new_addrs: Vec<DirectAddr>) {
            let me = &stacks[my_idx];
            for (i, m) in stacks.iter().enumerate() {
                if i == my_idx {
                    continue;
                }

                let addr = NodeAddr {
                    node_id: me.public(),
                    info: crate::AddrInfo {
                        relay_url: None,
                        direct_addresses: new_addrs.iter().map(|ep| ep.addr).collect(),
                    },
                };
                m.endpoint.magic_sock().add_test_addr(addr);
            }
        }

        // For each node, start a task which monitors its local endpoints and registers them
        // with the other nodes as local endpoints become known.
        let mut tasks = JoinSet::new();
        for (my_idx, m) in stacks.iter().enumerate() {
            let m = m.clone();
            let stacks = stacks.clone();
            tasks.spawn(async move {
                let me = m.endpoint.node_id().fmt_short();
                let mut stream = m.endpoint.direct_addresses();
                while let Some(new_eps) = stream.next().await {
                    info!(%me, "conn{} endpoints update: {:?}", my_idx + 1, new_eps);
                    update_direct_addrs(&stacks, my_idx, new_eps);
                }
            });
        }
        let guard = CallOnDrop::new(move || {
            tasks.abort_all();
        });

        // Wait for all nodes to be registered with each other.
        time::timeout(Duration::from_secs(10), async move {
            let all_node_ids: Vec<_> = stacks.iter().map(|ms| ms.endpoint.node_id()).collect();
            loop {
                let mut ready = Vec::with_capacity(stacks.len());
                for ms in stacks.iter() {
                    let endpoints = ms.tracked_endpoints();
                    let my_node_id = ms.endpoint.node_id();
                    let all_nodes_meshed = all_node_ids
                        .iter()
                        .filter(|node_id| **node_id != my_node_id)
                        .all(|node_id| endpoints.contains(node_id));
                    ready.push(all_nodes_meshed);
                }
                if ready.iter().all(|meshed| *meshed) {
                    break;
                }
                tokio::time::sleep(Duration::from_millis(200)).await;
            }
        })
        .await
        .context("failed to connect nodes")?;
        info!("all nodes meshed");
        Ok(guard)
    }

    #[instrument(skip_all, fields(me = %ep.endpoint.node_id().fmt_short()))]
    async fn echo_receiver(ep: MagicStack) -> Result<()> {
        info!("accepting conn");
        let conn = ep.endpoint.accept().await.expect("no conn");

        info!("connecting");
        let conn = conn.await.context("[receiver] connecting")?;
        info!("accepting bi");
        let (mut send_bi, mut recv_bi) =
            conn.accept_bi().await.context("[receiver] accepting bi")?;

        info!("reading");
        let val = recv_bi
            .read_to_end(usize::MAX)
            .await
            .context("[receiver] reading to end")?;

        info!("replying");
        for chunk in val.chunks(12) {
            send_bi
                .write_all(chunk)
                .await
                .context("[receiver] sending chunk")?;
        }

        info!("finishing");
        send_bi.finish().context("[receiver] finishing")?;

        let stats = conn.stats();
        info!("stats: {:#?}", stats);
        // TODO: ensure panics in this function are reported ok
        assert!(
            stats.path.lost_packets < 10,
            "[receiver] should not loose many packets",
        );

        info!("close");
        conn.close(0u32.into(), b"done");
        info!("wait idle");
        ep.endpoint.endpoint().wait_idle().await;

        Ok(())
    }

    #[instrument(skip_all, fields(me = %ep.endpoint.node_id().fmt_short()))]
    async fn echo_sender(ep: MagicStack, dest_id: PublicKey, msg: &[u8]) -> Result<()> {
        info!("connecting to {}", dest_id.fmt_short());
        let dest = NodeAddr::new(dest_id);
        let conn = ep
            .endpoint
            .connect(dest, ALPN)
            .await
            .context("[sender] connect")?;

        info!("opening bi");
        let (mut send_bi, mut recv_bi) = conn.open_bi().await.context("[sender] open bi")?;

        info!("writing message");
        send_bi.write_all(msg).await.context("[sender] write all")?;

        info!("finishing");
        send_bi.finish().context("[sender] finish")?;

        info!("reading_to_end");
        let val = recv_bi.read_to_end(usize::MAX).await.context("[sender]")?;
        assert_eq!(
            val,
            msg,
            "[sender] expected {}, got {}",
            hex::encode(msg),
            hex::encode(&val)
        );

        let stats = conn.stats();
        info!("stats: {:#?}", stats);
        assert!(
            stats.path.lost_packets < 10,
            "[sender] should not loose many packets",
        );

        info!("close");
        conn.close(0u32.into(), b"done");
        info!("wait idle");
        ep.endpoint.endpoint().wait_idle().await;
        Ok(())
    }

    /// Runs a roundtrip between the [`echo_sender`] and [`echo_receiver`].
    async fn run_roundtrip(sender: MagicStack, receiver: MagicStack, payload: &[u8]) {
        let send_node_id = sender.endpoint.node_id();
        let recv_node_id = receiver.endpoint.node_id();
        info!("\nroundtrip: {send_node_id:#} -> {recv_node_id:#}");

        let receiver_task = tokio::spawn(echo_receiver(receiver));
        let sender_res = echo_sender(sender, recv_node_id, payload).await;
        let sender_is_err = match sender_res {
            Ok(()) => false,
            Err(err) => {
                eprintln!("[sender] Error:\n{err:#?}");
                true
            }
        };
        let receiver_is_err = match receiver_task.await {
            Ok(Ok(())) => false,
            Ok(Err(err)) => {
                eprintln!("[receiver] Error:\n{err:#?}");
                true
            }
            Err(joinerr) => {
                if joinerr.is_panic() {
                    std::panic::resume_unwind(joinerr.into_panic());
                } else {
                    eprintln!("[receiver] Error:\n{joinerr:#?}");
                }
                true
            }
        };
        if sender_is_err || receiver_is_err {
            panic!("Sender or receiver errored");
        }
    }

    #[tokio::test(flavor = "multi_thread")]
    async fn test_two_devices_roundtrip_quinn_magic() -> Result<()> {
        iroh_test::logging::setup_multithreaded();

        let m1 = MagicStack::new(RelayMode::Disabled).await?;
        let m2 = MagicStack::new(RelayMode::Disabled).await?;

        let _guard = mesh_stacks(vec![m1.clone(), m2.clone()]).await?;

        for i in 0..5 {
            info!("\n-- round {i}");
            run_roundtrip(m1.clone(), m2.clone(), b"hello m1").await;
            run_roundtrip(m2.clone(), m1.clone(), b"hello m2").await;

            info!("\n-- larger data");
            let mut data = vec![0u8; 10 * 1024];
            rand::thread_rng().fill_bytes(&mut data);
            run_roundtrip(m1.clone(), m2.clone(), &data).await;
            run_roundtrip(m2.clone(), m1.clone(), &data).await;
        }

        Ok(())
    }

    #[tokio::test(flavor = "multi_thread")]
    #[ignore = "flaky"]
    async fn test_two_devices_roundtrip_network_change() -> Result<()> {
        time::timeout(
            Duration::from_secs(50),
            test_two_devices_roundtrip_network_change_impl(),
        )
        .await?
    }

    /// Same structure as `test_two_devices_roundtrip_quinn_magic`, but interrupts regularly
    /// with (simulated) network changes.
    async fn test_two_devices_roundtrip_network_change_impl() -> Result<()> {
        iroh_test::logging::setup_multithreaded();

        let m1 = MagicStack::new(RelayMode::Disabled).await?;
        let m2 = MagicStack::new(RelayMode::Disabled).await?;

        let _guard = mesh_stacks(vec![m1.clone(), m2.clone()]).await?;

        let offset = || {
            let delay = rand::thread_rng().gen_range(10..=500);
            Duration::from_millis(delay)
        };
        let rounds = 5;

        // Regular network changes to m1 only.
        let m1_network_change_guard = {
            let m1 = m1.clone();
            let task = tokio::spawn(async move {
                loop {
                    println!("[m1] network change");
                    m1.endpoint.magic_sock().force_network_change(true).await;
                    time::sleep(offset()).await;
                }
            });
            CallOnDrop::new(move || {
                task.abort();
            })
        };

        for i in 0..rounds {
            println!("-- [m1 changes] round {}", i + 1);
            run_roundtrip(m1.clone(), m2.clone(), b"hello m1").await;
            run_roundtrip(m2.clone(), m1.clone(), b"hello m2").await;

            println!("-- [m1 changes] larger data");
            let mut data = vec![0u8; 10 * 1024];
            rand::thread_rng().fill_bytes(&mut data);
            run_roundtrip(m1.clone(), m2.clone(), &data).await;
            run_roundtrip(m2.clone(), m1.clone(), &data).await;
        }

        std::mem::drop(m1_network_change_guard);

        // Regular network changes to m2 only.
        let m2_network_change_guard = {
            let m2 = m2.clone();
            let task = tokio::spawn(async move {
                loop {
                    println!("[m2] network change");
                    m2.endpoint.magic_sock().force_network_change(true).await;
                    time::sleep(offset()).await;
                }
            });
            CallOnDrop::new(move || {
                task.abort();
            })
        };

        for i in 0..rounds {
            println!("-- [m2 changes] round {}", i + 1);
            run_roundtrip(m1.clone(), m2.clone(), b"hello m1").await;
            run_roundtrip(m2.clone(), m1.clone(), b"hello m2").await;

            println!("-- [m2 changes] larger data");
            let mut data = vec![0u8; 10 * 1024];
            rand::thread_rng().fill_bytes(&mut data);
            run_roundtrip(m1.clone(), m2.clone(), &data).await;
            run_roundtrip(m2.clone(), m1.clone(), &data).await;
        }

        std::mem::drop(m2_network_change_guard);

        // Regular network changes to both m1 and m2 only.
        let m1_m2_network_change_guard = {
            let m1 = m1.clone();
            let m2 = m2.clone();
            let task = tokio::spawn(async move {
                println!("-- [m1] network change");
                m1.endpoint.magic_sock().force_network_change(true).await;
                println!("-- [m2] network change");
                m2.endpoint.magic_sock().force_network_change(true).await;
                time::sleep(offset()).await;
            });
            CallOnDrop::new(move || {
                task.abort();
            })
        };

        for i in 0..rounds {
            println!("-- [m1 & m2 changes] round {}", i + 1);
            run_roundtrip(m1.clone(), m2.clone(), b"hello m1").await;
            run_roundtrip(m2.clone(), m1.clone(), b"hello m2").await;

            println!("-- [m1 & m2 changes] larger data");
            let mut data = vec![0u8; 10 * 1024];
            rand::thread_rng().fill_bytes(&mut data);
            run_roundtrip(m1.clone(), m2.clone(), &data).await;
            run_roundtrip(m2.clone(), m1.clone(), &data).await;
        }

        std::mem::drop(m1_m2_network_change_guard);
        Ok(())
    }

    #[tokio::test(flavor = "multi_thread")]
    async fn test_two_devices_setup_teardown() -> Result<()> {
        iroh_test::logging::setup_multithreaded();
        for i in 0..10 {
            println!("-- round {i}");
            println!("setting up magic stack");
            let m1 = MagicStack::new(RelayMode::Disabled).await?;
            let m2 = MagicStack::new(RelayMode::Disabled).await?;

            let _guard = mesh_stacks(vec![m1.clone(), m2.clone()]).await?;

            println!("closing endpoints");
            let msock1 = m1.endpoint.magic_sock();
            let msock2 = m2.endpoint.magic_sock();
            m1.endpoint.close(0u32.into(), b"done").await?;
            m2.endpoint.close(0u32.into(), b"done").await?;

            assert!(msock1.msock.is_closed());
            assert!(msock2.msock.is_closed());
        }
        Ok(())
    }

    #[tokio::test]
    async fn test_two_devices_roundtrip_quinn_raw() -> Result<()> {
        let _guard = iroh_test::logging::setup();

        let make_conn = |addr: SocketAddr| -> anyhow::Result<quinn::Endpoint> {
            let key = SecretKey::generate();
            let conn = std::net::UdpSocket::bind(addr)?;

            let tls_server_config = tls::make_server_config(&key, vec![ALPN.to_vec()], false)?;
            let mut server_config = quinn::ServerConfig::with_crypto(Arc::new(
                QuicServerConfig::try_from(tls_server_config)?,
            ));
            let mut transport_config = quinn::TransportConfig::default();
            transport_config.keep_alive_interval(Some(Duration::from_secs(5)));
            transport_config.max_idle_timeout(Some(Duration::from_secs(10).try_into().unwrap()));
            server_config.transport_config(Arc::new(transport_config));
            let mut quic_ep = quinn::Endpoint::new(
                quinn::EndpointConfig::default(),
                Some(server_config),
                conn,
                Arc::new(quinn::TokioRuntime),
            )?;

            let tls_client_config =
                tls::make_client_config(&key, None, vec![ALPN.to_vec()], false)?;
            let mut client_config =
                quinn::ClientConfig::new(Arc::new(QuicClientConfig::try_from(tls_client_config)?));
            let mut transport_config = quinn::TransportConfig::default();
            transport_config.max_idle_timeout(Some(Duration::from_secs(10).try_into().unwrap()));
            client_config.transport_config(Arc::new(transport_config));
            quic_ep.set_default_client_config(client_config);

            Ok(quic_ep)
        };

        let m1 = make_conn("127.0.0.1:0".parse().unwrap())?;
        let m2 = make_conn("127.0.0.1:0".parse().unwrap())?;

        // msg from  a -> b
        macro_rules! roundtrip {
            ($a:expr, $b:expr, $msg:expr) => {
                let a = $a.clone();
                let b = $b.clone();
                let a_name = stringify!($a);
                let b_name = stringify!($b);
                println!("{} -> {} ({} bytes)", a_name, b_name, $msg.len());

                let a_addr = a.local_addr()?;
                let b_addr = b.local_addr()?;

                println!("{}: {}, {}: {}", a_name, a_addr, b_name, b_addr);

                let b_task = tokio::task::spawn(async move {
                    println!("[{}] accepting conn", b_name);
                    let conn = b.accept().await.expect("no conn");
                    println!("[{}] connecting", b_name);
                    let conn = conn
                        .await
                        .with_context(|| format!("[{}] connecting", b_name))?;
                    println!("[{}] accepting bi", b_name);
                    let (mut send_bi, mut recv_bi) = conn
                        .accept_bi()
                        .await
                        .with_context(|| format!("[{}] accepting bi", b_name))?;

                    println!("[{}] reading", b_name);
                    let val = recv_bi
                        .read_to_end(usize::MAX)
                        .await
                        .with_context(|| format!("[{}] reading to end", b_name))?;
                    println!("[{}] finishing", b_name);
                    send_bi
                        .finish()
                        .with_context(|| format!("[{}] finishing", b_name))?;

                    println!("[{}] close", b_name);
                    conn.close(0u32.into(), b"done");
                    println!("[{}] closed", b_name);

                    Ok::<_, anyhow::Error>(val)
                });

                println!("[{}] connecting to {}", a_name, b_addr);
                let conn = a
                    .connect(b_addr, "localhost")?
                    .await
                    .with_context(|| format!("[{}] connect", a_name))?;

                println!("[{}] opening bi", a_name);
                let (mut send_bi, mut recv_bi) = conn
                    .open_bi()
                    .await
                    .with_context(|| format!("[{}] open bi", a_name))?;
                println!("[{}] writing message", a_name);
                send_bi
                    .write_all(&$msg[..])
                    .await
                    .with_context(|| format!("[{}] write all", a_name))?;

                println!("[{}] finishing", a_name);
                send_bi
                    .finish()
                    .with_context(|| format!("[{}] finish", a_name))?;

                println!("[{}] reading_to_end", a_name);
                let _ = recv_bi
                    .read_to_end(usize::MAX)
                    .await
                    .with_context(|| format!("[{}]", a_name))?;
                println!("[{}] close", a_name);
                conn.close(0u32.into(), b"done");
                println!("[{}] wait idle", a_name);
                a.wait_idle().await;

                drop(send_bi);

                // make sure the right values arrived
                println!("[{}] waiting for channel", a_name);
                let val = b_task.await??;
                anyhow::ensure!(
                    val == $msg,
                    "expected {}, got {}",
                    hex::encode($msg),
                    hex::encode(val)
                );
            };
        }

        for i in 0..10 {
            println!("-- round {}", i + 1);
            roundtrip!(m1, m2, b"hello m1");
            roundtrip!(m2, m1, b"hello m2");

            println!("-- larger data");

            let mut data = vec![0u8; 10 * 1024];
            rand::thread_rng().fill_bytes(&mut data);
            roundtrip!(m1, m2, data);
            roundtrip!(m2, m1, data);
        }

        Ok(())
    }

    #[tokio::test]
    async fn test_two_devices_roundtrip_quinn_rebinding_conn() -> Result<()> {
        let _guard = iroh_test::logging::setup();

        fn make_conn(addr: SocketAddr) -> anyhow::Result<quinn::Endpoint> {
            let key = SecretKey::generate();
            let conn = UdpConn::bind(addr.port(), addr.ip().into())?;

            let tls_server_config = tls::make_server_config(&key, vec![ALPN.to_vec()], false)?;
            let mut server_config = quinn::ServerConfig::with_crypto(Arc::new(
                QuicServerConfig::try_from(tls_server_config)?,
            ));
            let mut transport_config = quinn::TransportConfig::default();
            transport_config.keep_alive_interval(Some(Duration::from_secs(5)));
            transport_config.max_idle_timeout(Some(Duration::from_secs(10).try_into().unwrap()));
            server_config.transport_config(Arc::new(transport_config));
            let mut quic_ep = quinn::Endpoint::new_with_abstract_socket(
                quinn::EndpointConfig::default(),
                Some(server_config),
                Arc::new(conn),
                Arc::new(quinn::TokioRuntime),
            )?;

            let tls_client_config =
                tls::make_client_config(&key, None, vec![ALPN.to_vec()], false)?;
            let mut client_config =
                quinn::ClientConfig::new(Arc::new(QuicClientConfig::try_from(tls_client_config)?));
            let mut transport_config = quinn::TransportConfig::default();
            transport_config.max_idle_timeout(Some(Duration::from_secs(10).try_into().unwrap()));
            client_config.transport_config(Arc::new(transport_config));
            quic_ep.set_default_client_config(client_config);

            Ok(quic_ep)
        }

        let m1 = make_conn("127.0.0.1:7770".parse().unwrap())?;
        let m2 = make_conn("127.0.0.1:7771".parse().unwrap())?;

        // msg from  a -> b
        macro_rules! roundtrip {
            ($a:expr, $b:expr, $msg:expr) => {
                let a = $a.clone();
                let b = $b.clone();
                let a_name = stringify!($a);
                let b_name = stringify!($b);
                println!("{} -> {} ({} bytes)", a_name, b_name, $msg.len());

                let a_addr: SocketAddr = format!("127.0.0.1:{}", a.local_addr()?.port())
                    .parse()
                    .unwrap();
                let b_addr: SocketAddr = format!("127.0.0.1:{}", b.local_addr()?.port())
                    .parse()
                    .unwrap();

                println!("{}: {}, {}: {}", a_name, a_addr, b_name, b_addr);

                let b_task = tokio::task::spawn(async move {
                    println!("[{}] accepting conn", b_name);
                    let conn = b.accept().await.expect("no conn");
                    println!("[{}] connecting", b_name);
                    let conn = conn
                        .await
                        .with_context(|| format!("[{}] connecting", b_name))?;
                    println!("[{}] accepting bi", b_name);
                    let (mut send_bi, mut recv_bi) = conn
                        .accept_bi()
                        .await
                        .with_context(|| format!("[{}] accepting bi", b_name))?;

                    println!("[{}] reading", b_name);
                    let val = recv_bi
                        .read_to_end(usize::MAX)
                        .await
                        .with_context(|| format!("[{}] reading to end", b_name))?;
                    println!("[{}] finishing", b_name);
                    send_bi
                        .finish()
                        .with_context(|| format!("[{}] finishing", b_name))?;

                    println!("[{}] close", b_name);
                    conn.close(0u32.into(), b"done");
                    println!("[{}] closed", b_name);

                    Ok::<_, anyhow::Error>(val)
                });

                println!("[{}] connecting to {}", a_name, b_addr);
                let conn = a
                    .connect(b_addr, "localhost")?
                    .await
                    .with_context(|| format!("[{}] connect", a_name))?;

                println!("[{}] opening bi", a_name);
                let (mut send_bi, mut recv_bi) = conn
                    .open_bi()
                    .await
                    .with_context(|| format!("[{}] open bi", a_name))?;
                println!("[{}] writing message", a_name);
                send_bi
                    .write_all(&$msg[..])
                    .await
                    .with_context(|| format!("[{}] write all", a_name))?;

                println!("[{}] finishing", a_name);
                send_bi
                    .finish()
                    .with_context(|| format!("[{}] finish", a_name))?;

                println!("[{}] reading_to_end", a_name);
                let _ = recv_bi
                    .read_to_end(usize::MAX)
                    .await
                    .with_context(|| format!("[{}]", a_name))?;
                println!("[{}] close", a_name);
                conn.close(0u32.into(), b"done");
                println!("[{}] wait idle", a_name);
                a.wait_idle().await;

                drop(send_bi);

                // make sure the right values arrived
                println!("[{}] waiting for channel", a_name);
                let val = b_task.await??;
                anyhow::ensure!(
                    val == $msg,
                    "expected {}, got {}",
                    hex::encode($msg),
                    hex::encode(val)
                );
            };
        }

        for i in 0..10 {
            println!("-- round {}", i + 1);
            roundtrip!(m1, m2, b"hello m1");
            roundtrip!(m2, m1, b"hello m2");

            println!("-- larger data");

            let mut data = vec![0u8; 10 * 1024];
            rand::thread_rng().fill_bytes(&mut data);
            roundtrip!(m1, m2, data);
            roundtrip!(m2, m1, data);
        }

        Ok(())
    }

    #[test]
    fn test_split_packets() {
        fn mk_transmit(contents: &[u8], segment_size: Option<usize>) -> quinn_udp::Transmit<'_> {
            let destination = "127.0.0.1:0".parse().unwrap();
            quinn_udp::Transmit {
                destination,
                ecn: None,
                contents,
                segment_size,
                src_ip: None,
            }
        }
        fn mk_expected(parts: impl IntoIterator<Item = &'static str>) -> RelayContents {
            parts
                .into_iter()
                .map(|p| p.as_bytes().to_vec().into())
                .collect()
        }
        // no split
        assert_eq!(
            split_packets(&mk_transmit(b"hello", None)),
            mk_expected(["hello"])
        );
        // split without rest
        assert_eq!(
            split_packets(&mk_transmit(b"helloworld", Some(5))),
            mk_expected(["hello", "world"])
        );
        // split with rest and second transmit
        assert_eq!(
<<<<<<< HEAD
            split_packets(&mk_transmit(b"hello world", Some(5))),
            mk_expected(["hello", " worl", "d"])
=======
            split_packets(&vec![
                mk_transmit(b"hello world", Some(5)),
                mk_transmit(b"!", None)
            ]),
            mk_expected(["hello", " worl", "d", "!"]) // spellchecker:disable-line
>>>>>>> b34587fd
        );
        // split that results in 1 packet
        assert_eq!(
            split_packets(&mk_transmit(b"hello world", Some(1000))),
            mk_expected(["hello world"])
        );
    }

    #[tokio::test]
    async fn test_local_endpoints() {
        let _guard = iroh_test::logging::setup();
        let ms = Handle::new(Default::default()).await.unwrap();

        // See if we can get endpoints.
        let mut eps0 = ms.direct_addresses().next().await.unwrap();
        eps0.sort();
        println!("{eps0:?}");
        assert!(!eps0.is_empty());

        // Getting the endpoints again immediately should give the same results.
        let mut eps1 = ms.direct_addresses().next().await.unwrap();
        eps1.sort();
        println!("{eps1:?}");
        assert_eq!(eps0, eps1);
    }

    #[tokio::test]
    async fn test_watch_home_relay() {
        // use an empty relay map to get full control of the changes during the test
        let ops = Options {
            relay_map: RelayMap::empty(),
            ..Default::default()
        };
        let msock = MagicSock::spawn(ops).await.unwrap();
        let mut relay_stream = msock.watch_home_relay();

        // no relay, nothing to report
        assert_eq!(
            futures_lite::future::poll_once(relay_stream.next()).await,
            None
        );

        let url: RelayUrl = format!("https://{}", EU_RELAY_HOSTNAME).parse().unwrap();
        msock.set_my_relay(Some(url.clone()));

        assert_eq!(relay_stream.next().await, Some(url.clone()));

        // drop the stream and query it again, the result should be immediately available

        let mut relay_stream = msock.watch_home_relay();
        assert_eq!(
            futures_lite::future::poll_once(relay_stream.next()).await,
            Some(Some(url))
        );
    }
}<|MERGE_RESOLUTION|>--- conflicted
+++ resolved
@@ -600,28 +600,12 @@
                 Ok(())
             }
             None => {
-<<<<<<< HEAD
+                // TODO: maybe this should report OK?
                 error!(%dest, "no endpoint for mapped address");
                 Err(io::Error::new(
                     io::ErrorKind::WouldBlock,
                     "trying to send to unknown endpoint",
                 ))
-=======
-                // Returning an error here would lock up the entire `Endpoint`.
-                //
-                // If we returned `Poll::Pending`, the waker driving the `poll_send` will never get woken up.
-                //
-                // Our best bet here is to log an error and return `Poll::Ready(Ok(n))`.
-                //
-                // `n` is the number of consecutive transmits in this batch that are meant for the same destination (a destination that we have no node state for, and so we can never actually send).
-                //
-                // When we return `Poll::Ready(Ok(n))`, we are effectively dropping those n messages, by lying to QUIC and saying they were sent.
-                // (If we returned `Poll::Ready(Ok(0))` instead, QUIC would loop to attempt to re-send those messages, blocking other traffic.)
-                //
-                // When `QUIC` gets no `ACK`s for those messages, the connection will eventually timeout.
-                error!(dst=%dest, "no node_state for mapped address");
-                Poll::Ready(Ok(n))
->>>>>>> b34587fd
             }
         }
     }
@@ -3555,16 +3539,8 @@
         );
         // split with rest and second transmit
         assert_eq!(
-<<<<<<< HEAD
             split_packets(&mk_transmit(b"hello world", Some(5))),
-            mk_expected(["hello", " worl", "d"])
-=======
-            split_packets(&vec![
-                mk_transmit(b"hello world", Some(5)),
-                mk_transmit(b"!", None)
-            ]),
-            mk_expected(["hello", " worl", "d", "!"]) // spellchecker:disable-line
->>>>>>> b34587fd
+            mk_expected(["hello", " worl", "d"]) // spellchecker:disable-line
         );
         // split that results in 1 packet
         assert_eq!(
