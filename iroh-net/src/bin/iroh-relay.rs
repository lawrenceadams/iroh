--- conflicted
+++ resolved
@@ -59,17 +59,12 @@
     Ok(certs)
 }
 
-<<<<<<< HEAD
 fn load_secret_key(
     filename: impl AsRef<Path>,
 ) -> Result<rustls::pki_types::PrivateKeyDer<'static>> {
-    let keyfile = std::fs::File::open(filename.as_ref()).context("cannot open secret key file")?;
-=======
-fn load_secret_key(filename: impl AsRef<Path>) -> Result<rustls::PrivateKey> {
     let filename = filename.as_ref();
     let keyfile = std::fs::File::open(filename)
         .with_context(|| format!("cannot open secret key file {}", filename.display()))?;
->>>>>>> d17ffa3e
     let mut reader = std::io::BufReader::new(keyfile);
 
     loop {
